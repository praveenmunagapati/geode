--- conflicted
+++ resolved
@@ -180,14 +180,10 @@
           help = LuceneCliStrings.LUCENE_CREATE_INDEX__FIELD_HELP) final String[] fields,
 
       @CliOption(key = LuceneCliStrings.LUCENE_CREATE_INDEX__ANALYZER,
-<<<<<<< HEAD
           help = LuceneCliStrings.LUCENE_CREATE_INDEX__ANALYZER_HELP) final String[] analyzers,
       @CliOption(key = LuceneCliStrings.LUCENE_CREATE_INDEX__SERIALIZER,
-          help = LuceneCliStrings.LUCENE_CREATE_INDEX__SERIALIZER_HELP) final String serializer) {
-=======
-          help = LuceneCliStrings.LUCENE_CREATE_INDEX__ANALYZER_HELP) final String[] analyzers)
+          help = LuceneCliStrings.LUCENE_CREATE_INDEX__SERIALIZER_HELP) final String serializer)
       throws CommandResultException {
->>>>>>> 43cdee99
 
     Result result;
     XmlEntity xmlEntity = null;
@@ -195,40 +191,15 @@
     // Every lucene index potentially writes to disk.
     getSecurityService().authorize(Resource.CLUSTER, Operation.MANAGE, LucenePermission.TARGET);
 
-<<<<<<< HEAD
-    try {
-      final InternalCache cache = getCache();
-
-      // trim fields for any leading trailing spaces.
-      String[] trimmedFields = Arrays.stream(fields).map(String::trim).toArray(String[]::new);
-      LuceneIndexInfo indexInfo =
-          new LuceneIndexInfo(indexName, regionPath, trimmedFields, analyzers, serializer);
-
-      final ResultCollector<?, ?> rc =
-          this.executeFunctionOnAllMembers(createIndexFunction, indexInfo);
-      final List<CliFunctionResult> funcResults = (List<CliFunctionResult>) rc.getResult();
-
-      final TabularResultData tabularResult = ResultBuilder.createTabularResultData();
-      for (final CliFunctionResult cliFunctionResult : funcResults) {
-        tabularResult.accumulate("Member", cliFunctionResult.getMemberIdOrName());
-
-        if (cliFunctionResult.isSuccessful()) {
-          tabularResult.accumulate("Status", "Successfully created lucene index");
-          // if (xmlEntity == null) {
-          // xmlEntity = cliFunctionResult.getXmlEntity();
-          // }
-        } else {
-          tabularResult.accumulate("Status", "Failed: " + cliFunctionResult.getMessage());
-        }
-=======
     final InternalCache cache = getCache();
 
     // trim fields for any leading trailing spaces.
     String[] trimmedFields = Arrays.stream(fields).map(String::trim).toArray(String[]::new);
     LuceneIndexInfo indexInfo =
-        new LuceneIndexInfo(indexName, regionPath, trimmedFields, analyzers);
-
-    final ResultCollector<?, ?> rc = executeFunctionOnAllMembers(createIndexFunction, indexInfo);
+        new LuceneIndexInfo(indexName, regionPath, trimmedFields, analyzers, serializer);
+
+    final ResultCollector<?, ?> rc =
+        this.executeFunctionOnAllMembers(createIndexFunction, indexInfo);
     final List<CliFunctionResult> funcResults = (List<CliFunctionResult>) rc.getResult();
 
     final TabularResultData tabularResult = ResultBuilder.createTabularResultData();
@@ -242,11 +213,10 @@
         // }
       } else {
         tabularResult.accumulate("Status", "Failed: " + cliFunctionResult.getMessage());
->>>>>>> 43cdee99
-      }
-    }
+      }
+    }
+
     result = ResultBuilder.buildResult(tabularResult);
-
 
     return result;
   }
