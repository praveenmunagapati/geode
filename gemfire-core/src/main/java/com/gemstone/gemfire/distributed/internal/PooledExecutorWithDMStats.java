/*=========================================================================
 * Copyright (c) 2003-2014 Pivotal Software, Inc. All Rights Reserved.
 * This product is protected by U.S. and international copyright
 * and intellectual property laws. Pivotal products are covered by
 * more patents listed at http://www.pivotal.io/patents.
 *=========================================================================
 */

package com.gemstone.gemfire.distributed.internal;

import java.util.List;
import java.util.concurrent.BlockingQueue;
import java.util.concurrent.RejectedExecutionException;
import java.util.concurrent.RejectedExecutionHandler;
import java.util.concurrent.SynchronousQueue;
import java.util.concurrent.ThreadFactory;
import java.util.concurrent.ThreadPoolExecutor;
import java.util.concurrent.TimeUnit;

import com.gemstone.gemfire.SystemFailure;
import com.gemstone.gemfire.internal.i18n.LocalizedStrings;

/**
 * A ThreadPoolExecutor with stat support.
 * @author darrel
 *
 */
public class PooledExecutorWithDMStats extends ThreadPoolExecutor {
  protected final PoolStatHelper stats;
  
  /** 
   * Create a new pool
   **/
  public PooledExecutorWithDMStats(BlockingQueue<Runnable> q, int maxPoolSize, PoolStatHelper stats, ThreadFactory tf, int msTimeout, RejectedExecutionHandler reh) {
    super(getCorePoolSize(maxPoolSize), maxPoolSize,
          msTimeout, TimeUnit.MILLISECONDS,
          q, tf, reh);
//     if (getCorePoolSize() != 0 && getCorePoolSize() == getMaximumPoolSize()) {
//       allowCoreThreadTimeOut(true); // deadcoded for 1.5
//     }
    this.stats = stats;
  }

  /**
   * Used to buffer up tasks that would be have been rejected.
   * Only used (i.e. non-null) if constructor queue is not a SynchronousQueue.
   */
  protected BlockingQueue<Runnable> bufferQueue;
  /**
   * Used to consume items off the bufferQueue and put them into the pools
   * synchronous queue.
   * Only used (i.e. non-null) if constructor queue is not a SynchronousQueue.
   */
  private Thread bufferConsumer;
  
  private static BlockingQueue<Runnable> initQ(BlockingQueue<Runnable> q) {
    if (q instanceof SynchronousQueue) {
      return q;
    } else {
<<<<<<< HEAD
      return new SynchronousQueue/*NoSpin*/<Runnable>();
=======
      return new SynchronousQueue<Runnable>();
>>>>>>> 21743ec1
    }
  }

  private static RejectedExecutionHandler initREH(BlockingQueue<Runnable> q) {
    if (q instanceof SynchronousQueue) {
      return new CallerRunsPolicy();
      //return new BlockHandler();
    } else {
      // create a thread that takes from bufferQueue and puts into result
      return new BufferHandler();
    }
  }
  
  /** 
   * Create a new pool that uses the supplied Channel for queuing, and
   * with all default parameter settings except for pool size.
   **/
  public PooledExecutorWithDMStats(BlockingQueue<Runnable> q, int maxPoolSize, PoolStatHelper stats, ThreadFactory tf, int msTimeout) {
    this(initQ(q), maxPoolSize, stats, tf, msTimeout, initREH(q));
    if (!(q instanceof SynchronousQueue)) {
      this.bufferQueue = q;
      // create a thread that takes from bufferQueue and puts into result
      final BlockingQueue<Runnable> takeQueue = q;
      final BlockingQueue<Runnable> putQueue = getQueue();
      Runnable r = new Runnable() {
          public void run() {
            try {
              for (;;) {
                SystemFailure.checkFailure();
                putQueue.put(takeQueue.take());
              }
            }
            catch (InterruptedException ie) {
              Thread.currentThread().interrupt();
              // this thread is being shutdown so just return;
              return;
            }
          }
        };
      this.bufferConsumer = tf.newThread(r);
      this.bufferConsumer.start();
    }
  }

  @Override
  public void shutdown() {
    try {
      super.shutdown();
    }
    finally {
      terminated();
    }
  }
  
  @Override
  protected void terminated() {
    if (this.bufferConsumer != null) {
      this.bufferConsumer.interrupt();
    }
    super.terminated();
  }
  
  @Override
  public List shutdownNow() {
    terminated();
    List l = super.shutdownNow();
    if (this.bufferQueue != null) {
      this.bufferQueue.drainTo(l);
    }
    return l;
  }

  /**
   * Sets timeout to IDLE_THREAD_TIMEOUT
   */
  public PooledExecutorWithDMStats(BlockingQueue<Runnable> q, int poolSize, PoolStatHelper stats, ThreadFactory tf) {
  /**
   * How long an idle thread will wait, in milliseconds, before it is removed
   * from its thread pool. Default is (30000 * 60) ms (30 minutes).
   * It is not static so it can be set at runtime and pick up different values.
   */
    this(q, poolSize, stats, tf, Integer.getInteger("gemfire.IDLE_THREAD_TIMEOUT", 30000*60).intValue());
  }

  /**
   * Default timeout with no stats.
   */
  public PooledExecutorWithDMStats(BlockingQueue<Runnable> q, int poolSize, ThreadFactory tf) {
    this(q, poolSize, null/*no stats*/, tf);
  }
  
  @Override
  protected final void beforeExecute(Thread t, Runnable r) {
    if (this.stats != null) {
      this.stats.startJob();
    }
  }

  @Override
  protected final void afterExecute(Runnable r, Throwable ex) {
    if (this.stats != null) {
      this.stats.endJob();
    }
  }

  private static int getCorePoolSize(int maxSize) {
    if (maxSize == Integer.MAX_VALUE) {
      return 0;
    } else {
      return 1;
//       int result = Runtime.getRuntime().availableProcessors();
//       if (result < 2) {
//         result = 2;
//       }
//       if (result > maxSize) {
//         result = maxSize;
//       }
//       return result;
    }
  }
  
  /**
   * This guy does a put which will just wait until the queue has room.
   */
  public static class BlockHandler implements RejectedExecutionHandler {
    public void rejectedExecution(Runnable r, ThreadPoolExecutor executor) {
      if (executor.isShutdown()) {
        throw new RejectedExecutionException(LocalizedStrings.PooledExecutorWithDMStats_EXECUTOR_HAS_BEEN_SHUTDOWN.toLocalizedString());
      } else {
        try {
          executor.getQueue().put(r);
        } catch (InterruptedException ie) {
          Thread.currentThread().interrupt();
          RejectedExecutionException e = new RejectedExecutionException(LocalizedStrings.PooledExecutorWithDMStats_INTERRUPTED.toLocalizedString());
          e.initCause(ie);
          throw e;
        }
      }
    }
  }
  /**
   * This guy fronts a synchronous queue, that is owned by the parent
   * ThreadPoolExecutor, with a the client supplied BlockingQueue that
   * supports storage (the buffer queue).
   * A dedicated thread is used to consume off the buffer queue and put
   * into the synchronous queue.
   */
  public static class BufferHandler implements RejectedExecutionHandler {
    public void rejectedExecution(Runnable r, ThreadPoolExecutor executor) {
      if (executor.isShutdown()) {
        throw new RejectedExecutionException(LocalizedStrings.PooledExecutorWithDMStats_EXECUTOR_HAS_BEEN_SHUTDOWN.toLocalizedString());
      } else {
        try {
          PooledExecutorWithDMStats pool = (PooledExecutorWithDMStats)executor;
          pool.bufferQueue.put(r);
        } catch (InterruptedException ie) {
          Thread.currentThread().interrupt();
          RejectedExecutionException e = new RejectedExecutionException(LocalizedStrings.PooledExecutorWithDMStats_INTERRUPTED.toLocalizedString());
          e.initCause(ie);
          throw e;
        }
      }
    }
  }
}<|MERGE_RESOLUTION|>--- conflicted
+++ resolved
@@ -57,11 +57,7 @@
     if (q instanceof SynchronousQueue) {
       return q;
     } else {
-<<<<<<< HEAD
       return new SynchronousQueue/*NoSpin*/<Runnable>();
-=======
-      return new SynchronousQueue<Runnable>();
->>>>>>> 21743ec1
     }
   }
 
