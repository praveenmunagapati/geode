--- conflicted
+++ resolved
@@ -6,7 +6,6 @@
 distribution. You can use SSL alone or in conjunction with the other Geode security options.
 Geode SSL connections use the Java Secure Sockets Extension (JSSE) package.
 
-<<<<<<< HEAD
 ## Gateway SSL Configuration
 
 The following table lists the SSL configuration property names used to configure SSL for peer-to-peer and WAN gateway connections. Remember that if you do not define a client/server, JMX, or WAN property, then Geode uses the property value defined for peer-to-peer communication (cluster-ssl\*) or the default peer-to-peer property value if unspecified.
@@ -69,120 +68,6 @@
 If you configure the above peer-to-peer SSL properties, then by default Geode uses the same SSL property values for all stream-socket communication. This includes communication between cache servers and clients, between the JMX manager and JMX clients, and between two Geode distributed systems connected by a WAN gateway.
 
 
-=======
-## <a id="ssl_configurable_components" class="no-quick-link"></a>SSL-Configurable Components
-
-You can specify that SSL be used system-wide, or you can independently configure SSL for specific
-system components.  The following list shows the system components that can be separately configured
-to communicate using SSL, and the kind of communications to which each component name refers:
-
-<dt>**cluster**</dt>
-<dd>Peer-to-peer communications among members of a distributed system</dd>
-
-<dt>**gateway**</dt>
-<dd>Communication across WAN gateways from one site to another</dd>
-
-<dt>**http**</dt>
-<dd>All HTTP-based services hosted on the configured server, which can include the Developer REST API
-service, the Management REST API service (used for remote cluster management) and the Pulse
-monitoring tool's web-based user interface.</dd>
-
-<dt>**jmx**</dt>
-<dd>Java management extension communications, including communications with the `gfsh` utility. 
-The Pulse monitoring tool uses JMX for server-side communication with a locator, but SSL
-applies to this connection only if Pulse is located on an app server separate from the
-locator. When Pulse and the locator are colocated, JMX communication between the two does not
-involve a TCP connection, so SSL does not apply.</dd>
-
-<dt>**locator**</dt>
-<dd>Communication with and between locators</dd>
-
-<dt>**server**</dt>
-<dd>Communication between clients and servers</dd>
-
-<dt>**all**</dt>
-<dd>All of the above (use SSL system-wide)</dd>
-
-Specifying that a component is enabled for SSL applies to the component's server-socket side and its
-client-socket side.  For example, if you enable SSL for locators, then any process that communicates
-with a locator must also have SSL enabled.
-
-## <a id="ssl_configuration_properties" class="no-quick-link"></a>SSL Configuration Properties
-
-You can use Geode configuration properties to enable or disable SSL, to identify SSL ciphers and
-protocols, and to provide the location and credentials for key and trust stores.
-
-<dt>**ssl-enabled-components**</dt>
-<dd>list of components for which to enable SSL. "all" or comma-separated list of components</dd>
-
-<dt>**ssl-require-authentication**</dt>
-<dd>Requires two-way authentication, applies to all components except http. boolean - if true (the default), two-way authentication is required.</dd>
-
-<dt>**ssl-http-require-authentication**</dt>
-<dd>Requires two-way authentication for http component. boolean - if true, two-way authentication is required. Default is false (one-way authentication only).</dd>
-
-<dt>**ssl-default-alias**</dt>
-<dd>A server uses one key store to hold its SSL certificates. All components on that server can share a
-single certificate, designated by the ssl-default-alias property.  If ssl-default-alias
-is not specified, the first certificate in the key store acts as the default certificate.</dd>
-
-<dt>**ssl-_component_-alias=string**</dt>
-<dd>You can configure a separate certificate for any component. All certificates reside in the same key
-store, but can be designated by separate aliases that incorporate the component name, using this syntax,
-where _component_ is the name of a component. When a component-specific alias is specified, it
-overrides the ssl-default-alias for the _component_ specified.
-
-For example, ssl-locator-certificate-alias would specify a name for the locator component's certificate in the system key store.</dd>
-
-<dt>**ssl-ciphers**</dt>
-<dd>A comma-separated list of the valid SSL ciphers for SSL-enabled component connections. A setting of 'any'
-uses any ciphers that are enabled by default in the configured JSSE provider.</dd>
-
-<dt>**ssl-protocols**</dt>
-<dd>A comma-separated list of the valid SSL-enabled component connections. A setting of 'any' uses
-any protocol that is enabled by default in the configured JSSE provider.</dd>
-
-<dt>**ssl-keystore, ssl-keystore-password**</dt>
-<dd>The path to the key store and the key store password, specified as strings</dd>
-
-<dt>**ssl-truststore, ssl-truststore-password**</dt>
-<dd>The path to the trust store and the trust store password, specified as strings</dd>
-
-## <a id="ssl_property_reference_tables" class="no-quick-link"></a>SSL Property Reference Tables
-
-The following table lists the components you can configure to use SSL.
-
-<span class="tablecap">Table 1. SSL-Configurable Components</span>
-
-| Component | Communication Types                                                   |
-|-----------|-----------------------------------------------------------------------|
-| cluster   | Peer-to-peer communications among members of a distributed system     |
-| gateway   | Communication across WAN gateways from one site to another            |
-| http      | Hypertext transport protocol communication, including REST interfaces |
-| jmx       | Java management extension communications, including gfsh              |
-| locator   | Communication with and between locators                               |
-| server    | Communication between clients and servers                             |
-| all       | All of the above                                                      |
-
-The following table lists the properties you can use to configure SSL on your Geode system.
-
-<span class="tablecap">Table 2. SSL Configurable Properties</span>
-
-| Property                           | Description                                                                  | Value |
-|------------------------------------|------------------------------------------------------------------------------|-------|
-| ssl&#8209;enabled&#8209;components | list of components for which to enable SSL | "all" or comma-separated list of components: cluster, gateway, http, jmx, locator, server |
-| ssl-require-authentication         | requires two-way authentication, applies to all components except http | boolean - if true (the default), two-way authentication is required |
-| ssl&#8209;http&#8209;require&#8209;authentication    | requires two-way authentication for http component | boolean - if true, two-way authentication is required. Default is false (one-way authentication only) |
-| ssl-default-alias                  | default certificate name                   | string - if empty, use first certificate in key store |
-| ssl-_component_-alias              | component-specific certificate name        | string - applies to specified _component_ |
-| ssl-ciphers                        | list of SSL ciphers                        | comma-separated list (default "any") |
-| ssl-protocols                      | list of SSL protocols                      | comma-separated list (default "any") |
-| ssl-keystore                       | path to key store                           | string |
-| ssl-keystore-password              | key store password                          | string |
-| ssl-truststore                     | path to trust store                         | string |
-| ssl-truststore-password            | trust store password                        | string |
->>>>>>> 86194039
-
 ## <a id="implementing_ssl__sec_ssl_impl_proc" class="no-quick-link"></a>Procedure
 
 1.  Make sure your Java installation includes the JSSE API and familiarize yourself with its
