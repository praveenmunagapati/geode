/*
 * Licensed to the Apache Software Foundation (ASF) under one or more
 * contributor license agreements.  See the NOTICE file distributed with
 * this work for additional information regarding copyright ownership.
 * The ASF licenses this file to You under the Apache License, Version 2.0
 * (the "License"); you may not use this file except in compliance with
 * the License.  You may obtain a copy of the License at
 *
 *      http://www.apache.org/licenses/LICENSE-2.0
 *
 * Unless required by applicable law or agreed to in writing, software
 * distributed under the License is distributed on an "AS IS" BASIS,
 * WITHOUT WARRANTIES OR CONDITIONS OF ANY KIND, either express or implied.
 * See the License for the specific language governing permissions and
 * limitations under the License.
 */
package com.gemstone.gemfire.distributed.internal.membership.gms;

import java.net.InetAddress;
import java.net.InetSocketAddress;
import java.net.UnknownHostException;
import java.util.ArrayList;
import java.util.List;
import java.util.StringTokenizer;

import org.apache.logging.log4j.Logger;

import com.gemstone.gemfire.GemFireConfigException;
<<<<<<< HEAD
import com.gemstone.gemfire.internal.net.SocketCreator;
=======
import com.gemstone.gemfire.internal.SocketCreator;
>>>>>>> e0d80a25

public class GMSUtil {
  
  public static List<InetSocketAddress> parseLocators(String locatorsString, String bindAddress) {
    InetAddress addr = null;
    
    try {
      if (bindAddress == null || bindAddress.trim().length() == 0) {
        addr = SocketCreator.getLocalHost();
      } else {
        addr = InetAddress.getByName(bindAddress);
      }
    } catch (UnknownHostException e) {
      // ignore
    }
    return parseLocators(locatorsString, addr);
  }
  
  
  public static List<InetSocketAddress> parseLocators(String locatorsString, InetAddress bindAddress) {
    List<InetSocketAddress> result= new ArrayList<>(2);
    String host;
    int port;
    boolean checkLoopback = (bindAddress != null);
    boolean isLoopback = (checkLoopback && bindAddress.isLoopbackAddress());

    StringTokenizer parts=new StringTokenizer(locatorsString, ",");
    while(parts.hasMoreTokens()) {
      try {
        String str = parts.nextToken();
        host = str.substring(0, str.indexOf('['));
        int idx = host.lastIndexOf('@');
        if (idx < 0) {
          idx = host.lastIndexOf(':');
        }
        String start = host.substring(0, idx > -1 ? idx : host.length());
        if (start.indexOf(':') >= 0) { // a single numeric ipv6 address
          idx = host.lastIndexOf('@');
        }
        if (idx >= 0) {
          host = host.substring(idx+1, host.length());
        }

        int startIdx = str.indexOf('[') + 1;
        int endIdx = str.indexOf(']');
        port=Integer.parseInt(str.substring(startIdx, endIdx));
        InetSocketAddress isa = new InetSocketAddress(host, port);

        if (checkLoopback) {
          if (isLoopback && !isa.getAddress().isLoopbackAddress()) { 
            throw new GemFireConfigException("This process is attempting to join with a loopback address ("
               +bindAddress+") using a locator that does not have a local address ("
               +isa+").  On Unix this usually means that /etc/hosts is misconfigured.");
          }
        }
        result.add(isa);
      }
      catch(NumberFormatException e) {
        // this shouldn't happen because the config has already been parsed and
        // validated
      }
    }

    return result;
  }

  /**
   * replaces all occurrences of a given string in the properties argument with the
   * given value
   */
  public static String replaceStrings(String properties, String property, String value) {
    StringBuilder sb = new StringBuilder();
    int start = 0;
    int index = properties.indexOf(property);
    while (index != -1) {
      sb.append(properties.substring(start, index));
      sb.append(value);

      start = index + property.length();
      index = properties.indexOf(property, start);
    }
    sb.append(properties.substring(start));
    return sb.toString();
  }


  /**
   * Formats the bytes in a buffer into hex octets, 50 per
   * line
   */
  public static String formatBytes(byte[] buf, int startIndex, int length) {
    StringBuilder w = new StringBuilder(20000);
    int count = 0;
    for (int i=startIndex; i<length; i++, count++) {
      String s = Integer.toHexString(buf[i]&0xff);
      if (s.length() == 1) {
        w.append('0');
      }
      w.append(s).append(' ');
      if ( (count%50) == 49 ) {
        w.append("\n");
      }
    }
    return w.toString();
  }
  
  
}
<|MERGE_RESOLUTION|>--- conflicted
+++ resolved
@@ -1,141 +1,137 @@
-/*
- * Licensed to the Apache Software Foundation (ASF) under one or more
- * contributor license agreements.  See the NOTICE file distributed with
- * this work for additional information regarding copyright ownership.
- * The ASF licenses this file to You under the Apache License, Version 2.0
- * (the "License"); you may not use this file except in compliance with
- * the License.  You may obtain a copy of the License at
- *
- *      http://www.apache.org/licenses/LICENSE-2.0
- *
- * Unless required by applicable law or agreed to in writing, software
- * distributed under the License is distributed on an "AS IS" BASIS,
- * WITHOUT WARRANTIES OR CONDITIONS OF ANY KIND, either express or implied.
- * See the License for the specific language governing permissions and
- * limitations under the License.
- */
-package com.gemstone.gemfire.distributed.internal.membership.gms;
-
-import java.net.InetAddress;
-import java.net.InetSocketAddress;
-import java.net.UnknownHostException;
-import java.util.ArrayList;
-import java.util.List;
-import java.util.StringTokenizer;
-
-import org.apache.logging.log4j.Logger;
-
-import com.gemstone.gemfire.GemFireConfigException;
-<<<<<<< HEAD
-import com.gemstone.gemfire.internal.net.SocketCreator;
-=======
-import com.gemstone.gemfire.internal.SocketCreator;
->>>>>>> e0d80a25
-
-public class GMSUtil {
-  
-  public static List<InetSocketAddress> parseLocators(String locatorsString, String bindAddress) {
-    InetAddress addr = null;
-    
-    try {
-      if (bindAddress == null || bindAddress.trim().length() == 0) {
-        addr = SocketCreator.getLocalHost();
-      } else {
-        addr = InetAddress.getByName(bindAddress);
-      }
-    } catch (UnknownHostException e) {
-      // ignore
-    }
-    return parseLocators(locatorsString, addr);
-  }
-  
-  
-  public static List<InetSocketAddress> parseLocators(String locatorsString, InetAddress bindAddress) {
-    List<InetSocketAddress> result= new ArrayList<>(2);
-    String host;
-    int port;
-    boolean checkLoopback = (bindAddress != null);
-    boolean isLoopback = (checkLoopback && bindAddress.isLoopbackAddress());
-
-    StringTokenizer parts=new StringTokenizer(locatorsString, ",");
-    while(parts.hasMoreTokens()) {
-      try {
-        String str = parts.nextToken();
-        host = str.substring(0, str.indexOf('['));
-        int idx = host.lastIndexOf('@');
-        if (idx < 0) {
-          idx = host.lastIndexOf(':');
-        }
-        String start = host.substring(0, idx > -1 ? idx : host.length());
-        if (start.indexOf(':') >= 0) { // a single numeric ipv6 address
-          idx = host.lastIndexOf('@');
-        }
-        if (idx >= 0) {
-          host = host.substring(idx+1, host.length());
-        }
-
-        int startIdx = str.indexOf('[') + 1;
-        int endIdx = str.indexOf(']');
-        port=Integer.parseInt(str.substring(startIdx, endIdx));
-        InetSocketAddress isa = new InetSocketAddress(host, port);
-
-        if (checkLoopback) {
-          if (isLoopback && !isa.getAddress().isLoopbackAddress()) { 
-            throw new GemFireConfigException("This process is attempting to join with a loopback address ("
-               +bindAddress+") using a locator that does not have a local address ("
-               +isa+").  On Unix this usually means that /etc/hosts is misconfigured.");
-          }
-        }
-        result.add(isa);
-      }
-      catch(NumberFormatException e) {
-        // this shouldn't happen because the config has already been parsed and
-        // validated
-      }
-    }
-
-    return result;
-  }
-
-  /**
-   * replaces all occurrences of a given string in the properties argument with the
-   * given value
-   */
-  public static String replaceStrings(String properties, String property, String value) {
-    StringBuilder sb = new StringBuilder();
-    int start = 0;
-    int index = properties.indexOf(property);
-    while (index != -1) {
-      sb.append(properties.substring(start, index));
-      sb.append(value);
-
-      start = index + property.length();
-      index = properties.indexOf(property, start);
-    }
-    sb.append(properties.substring(start));
-    return sb.toString();
-  }
-
-
-  /**
-   * Formats the bytes in a buffer into hex octets, 50 per
-   * line
-   */
-  public static String formatBytes(byte[] buf, int startIndex, int length) {
-    StringBuilder w = new StringBuilder(20000);
-    int count = 0;
-    for (int i=startIndex; i<length; i++, count++) {
-      String s = Integer.toHexString(buf[i]&0xff);
-      if (s.length() == 1) {
-        w.append('0');
-      }
-      w.append(s).append(' ');
-      if ( (count%50) == 49 ) {
-        w.append("\n");
-      }
-    }
-    return w.toString();
-  }
-  
-  
-}
+/*
+ * Licensed to the Apache Software Foundation (ASF) under one or more
+ * contributor license agreements.  See the NOTICE file distributed with
+ * this work for additional information regarding copyright ownership.
+ * The ASF licenses this file to You under the Apache License, Version 2.0
+ * (the "License"); you may not use this file except in compliance with
+ * the License.  You may obtain a copy of the License at
+ *
+ *      http://www.apache.org/licenses/LICENSE-2.0
+ *
+ * Unless required by applicable law or agreed to in writing, software
+ * distributed under the License is distributed on an "AS IS" BASIS,
+ * WITHOUT WARRANTIES OR CONDITIONS OF ANY KIND, either express or implied.
+ * See the License for the specific language governing permissions and
+ * limitations under the License.
+ */
+package com.gemstone.gemfire.distributed.internal.membership.gms;
+
+import java.net.InetAddress;
+import java.net.InetSocketAddress;
+import java.net.UnknownHostException;
+import java.util.ArrayList;
+import java.util.List;
+import java.util.StringTokenizer;
+
+import org.apache.logging.log4j.Logger;
+
+import com.gemstone.gemfire.GemFireConfigException;
+import com.gemstone.gemfire.internal.net.SocketCreator;
+
+public class GMSUtil {
+  
+  public static List<InetSocketAddress> parseLocators(String locatorsString, String bindAddress) {
+    InetAddress addr = null;
+    
+    try {
+      if (bindAddress == null || bindAddress.trim().length() == 0) {
+        addr = SocketCreator.getLocalHost();
+      } else {
+        addr = InetAddress.getByName(bindAddress);
+      }
+    } catch (UnknownHostException e) {
+      // ignore
+    }
+    return parseLocators(locatorsString, addr);
+  }
+  
+  
+  public static List<InetSocketAddress> parseLocators(String locatorsString, InetAddress bindAddress) {
+    List<InetSocketAddress> result= new ArrayList<>(2);
+    String host;
+    int port;
+    boolean checkLoopback = (bindAddress != null);
+    boolean isLoopback = (checkLoopback && bindAddress.isLoopbackAddress());
+
+    StringTokenizer parts=new StringTokenizer(locatorsString, ",");
+    while(parts.hasMoreTokens()) {
+      try {
+        String str = parts.nextToken();
+        host = str.substring(0, str.indexOf('['));
+        int idx = host.lastIndexOf('@');
+        if (idx < 0) {
+          idx = host.lastIndexOf(':');
+        }
+        String start = host.substring(0, idx > -1 ? idx : host.length());
+        if (start.indexOf(':') >= 0) { // a single numeric ipv6 address
+          idx = host.lastIndexOf('@');
+        }
+        if (idx >= 0) {
+          host = host.substring(idx+1, host.length());
+        }
+
+        int startIdx = str.indexOf('[') + 1;
+        int endIdx = str.indexOf(']');
+        port=Integer.parseInt(str.substring(startIdx, endIdx));
+        InetSocketAddress isa = new InetSocketAddress(host, port);
+
+        if (checkLoopback) {
+          if (isLoopback && !isa.getAddress().isLoopbackAddress()) { 
+            throw new GemFireConfigException("This process is attempting to join with a loopback address ("
+               +bindAddress+") using a locator that does not have a local address ("
+               +isa+").  On Unix this usually means that /etc/hosts is misconfigured.");
+          }
+        }
+        result.add(isa);
+      }
+      catch(NumberFormatException e) {
+        // this shouldn't happen because the config has already been parsed and
+        // validated
+      }
+    }
+
+    return result;
+  }
+
+  /**
+   * replaces all occurrences of a given string in the properties argument with the
+   * given value
+   */
+  public static String replaceStrings(String properties, String property, String value) {
+    StringBuilder sb = new StringBuilder();
+    int start = 0;
+    int index = properties.indexOf(property);
+    while (index != -1) {
+      sb.append(properties.substring(start, index));
+      sb.append(value);
+
+      start = index + property.length();
+      index = properties.indexOf(property, start);
+    }
+    sb.append(properties.substring(start));
+    return sb.toString();
+  }
+
+
+  /**
+   * Formats the bytes in a buffer into hex octets, 50 per
+   * line
+   */
+  public static String formatBytes(byte[] buf, int startIndex, int length) {
+    StringBuilder w = new StringBuilder(20000);
+    int count = 0;
+    for (int i=startIndex; i<length; i++, count++) {
+      String s = Integer.toHexString(buf[i]&0xff);
+      if (s.length() == 1) {
+        w.append('0');
+      }
+      w.append(s).append(' ');
+      if ( (count%50) == 49 ) {
+        w.append("\n");
+      }
+    }
+    return w.toString();
+  }
+  
+
+}