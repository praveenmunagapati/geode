/*
 * Licensed to the Apache Software Foundation (ASF) under one or more
 * contributor license agreements.  See the NOTICE file distributed with
 * this work for additional information regarding copyright ownership.
 * The ASF licenses this file to You under the Apache License, Version 2.0
 * (the "License"); you may not use this file except in compliance with
 * the License.  You may obtain a copy of the License at
 *
 *      http://www.apache.org/licenses/LICENSE-2.0
 *
 * Unless required by applicable law or agreed to in writing, software
 * distributed under the License is distributed on an "AS IS" BASIS,
 * WITHOUT WARRANTIES OR CONDITIONS OF ANY KIND, either express or implied.
 * See the License for the specific language governing permissions and
 * limitations under the License.
 */
package com.gemstone.gemfire.management.internal.cli.commands;

<<<<<<< HEAD
=======
import static com.gemstone.gemfire.test.dunit.Assert.*;
import static com.gemstone.gemfire.test.dunit.DistributedTestUtils.*;
import static com.gemstone.gemfire.test.dunit.LogWriterUtils.*;
import static com.gemstone.gemfire.test.dunit.NetworkUtils.*;
import static com.gemstone.gemfire.test.dunit.Wait.*;

import java.util.Iterator;
import java.util.List;
import java.util.Map;
import java.util.Map.Entry;
import java.util.Properties;
import javax.management.ObjectName;

import org.junit.Ignore;
import org.junit.Test;
import org.junit.experimental.categories.Category;

>>>>>>> f702bcfe
import com.gemstone.gemfire.cache.AttributesFactory;
import com.gemstone.gemfire.cache.Cache;
import com.gemstone.gemfire.cache.CacheException;
import com.gemstone.gemfire.cache.CacheFactory;
import com.gemstone.gemfire.cache.DataPolicy;
import com.gemstone.gemfire.cache.PartitionAttributesFactory;
import com.gemstone.gemfire.cache.Region;
import com.gemstone.gemfire.cache.Scope;
import com.gemstone.gemfire.cache.client.ClientCache;
import com.gemstone.gemfire.cache.client.ClientCacheFactory;
import com.gemstone.gemfire.cache.client.ClientRegionFactory;
import com.gemstone.gemfire.cache.client.ClientRegionShortcut;
import com.gemstone.gemfire.cache.client.PoolManager;
import com.gemstone.gemfire.cache.client.internal.PoolImpl;
import com.gemstone.gemfire.cache.query.CqAttributesFactory;
import com.gemstone.gemfire.cache.query.QueryService;
import com.gemstone.gemfire.cache.server.CacheServer;
import com.gemstone.gemfire.cache30.CacheSerializableRunnable;
import com.gemstone.gemfire.distributed.DistributedMember;
import com.gemstone.gemfire.distributed.internal.DistributionConfig;
import com.gemstone.gemfire.internal.AvailablePortHelper;
import com.gemstone.gemfire.internal.OSProcess;
import com.gemstone.gemfire.internal.cache.DistributedRegion;
import com.gemstone.gemfire.internal.cache.GemFireCacheImpl;
import com.gemstone.gemfire.internal.cache.PartitionedRegion;
import com.gemstone.gemfire.internal.cache.tier.sockets.CacheServerTestUtil;
import com.gemstone.gemfire.management.CacheServerMXBean;
import com.gemstone.gemfire.management.ClientHealthStatus;
import com.gemstone.gemfire.management.ManagementService;
import com.gemstone.gemfire.management.cli.Result.Status;
import com.gemstone.gemfire.management.internal.SystemManagementService;
import com.gemstone.gemfire.management.internal.cli.CliUtil;
import com.gemstone.gemfire.management.internal.cli.LogWrapper;
import com.gemstone.gemfire.management.internal.cli.i18n.CliStrings;
import com.gemstone.gemfire.management.internal.cli.result.CommandResult;
import com.gemstone.gemfire.management.internal.cli.result.CompositeResultData;
import com.gemstone.gemfire.management.internal.cli.result.CompositeResultData.SectionResultData;
import com.gemstone.gemfire.management.internal.cli.result.TabularResultData;
import com.gemstone.gemfire.test.dunit.Host;
import com.gemstone.gemfire.test.dunit.SerializableCallable;
import com.gemstone.gemfire.test.dunit.SerializableRunnable;
import com.gemstone.gemfire.test.dunit.VM;
import com.gemstone.gemfire.test.dunit.WaitCriterion;
import com.gemstone.gemfire.test.junit.categories.DistributedTest;
import com.gemstone.gemfire.test.junit.categories.FlakyTest;
<<<<<<< HEAD
import org.junit.Ignore;
import org.junit.Test;
import org.junit.experimental.categories.Category;

import javax.management.ObjectName;
import java.util.Iterator;
import java.util.List;
import java.util.Map;
import java.util.Map.Entry;
import java.util.Properties;

import static com.gemstone.gemfire.test.dunit.Assert.*;
import static com.gemstone.gemfire.test.dunit.DistributedTestUtils.getDUnitLocatorPort;
import static com.gemstone.gemfire.test.dunit.LogWriterUtils.getLogWriter;
import static com.gemstone.gemfire.test.dunit.NetworkUtils.getServerHostName;
import static com.gemstone.gemfire.test.dunit.Wait.waitForCriterion;
=======
>>>>>>> f702bcfe

/**
 * Dunit class for testing gemfire Client commands : list client , describe client 
 * @since 8.0
 */
@Category({ DistributedTest.class, FlakyTest.class }) // see GEODE-1034
public class ClientCommandsDUnitTest extends CliCommandTestBase {

  private static final long serialVersionUID = 1L;
  final String regionName = "stocks";
  final String cq1 = "cq1";
  final String cq2 = "cq2";
  final String cq3 = "cq3";
  final String clientName = "dc1";
  String clientId = "";
  int port0 = 0;
  int port1= 0;
<<<<<<< HEAD

=======
  
>>>>>>> f702bcfe
  public void waitForListClientMbean(){
    
    final VM manager = Host.getHost(0).getVM(0);
    final VM server1 = Host.getHost(0).getVM(1);
    
    final DistributedMember serverMember = getMember(server1);
    
    assertNotNull(serverMember);   
    
    manager.invoke(new SerializableRunnable() {
      @Override
      public void run() {
        final WaitCriterion waitForMaangerMBean = new WaitCriterion() {
          @Override
          public boolean done() {
            final SystemManagementService service = (SystemManagementService) ManagementService.getManagementService(getCache());
            if (service == null) {
              getLogWriter().info("waitForListClientMbean Still probing for service");
              return false;
            } else {      
              final ObjectName cacheServerMBeanName = service.getCacheServerMBeanName(port0,serverMember);                            
              CacheServerMXBean bean = service.getMBeanProxy(cacheServerMBeanName, CacheServerMXBean.class);              
              try {
                if(bean != null){                  
                  if( bean.getClientIds().length > 1){
                    return true;
                  }
                }
                return false; 
                
              } catch (Exception e) {
                LogWrapper.getInstance().warning("waitForListClientMbean Exception in waitForListClientMbean ::: " + CliUtil.stackTraceAsString(e));
              }
              return false;
            }
          }

          @Override
          public String description() {
            return "waitForListClientMbean Probing ...";
          }
        };
        waitForCriterion(waitForMaangerMBean, 2 * 60 * 1000, 2000, true);
      }
    }); 
    
  }


public void waitForListClientMbean2(){
  
  final VM manager = Host.getHost(0).getVM(0);
  final VM server1 = Host.getHost(0).getVM(1);
  
  final DistributedMember serverMember = getMember(server1);
  
  assertNotNull(serverMember);   
  
  manager.invoke(new SerializableRunnable() {
    @Override
    public void run() {
      final WaitCriterion waitForMaangerMBean = new WaitCriterion() {
        @Override
        public boolean done() {
          final SystemManagementService service = (SystemManagementService) ManagementService.getManagementService(getCache());
          if (service == null) {
            getLogWriter().info("waitForListClientMbean2 Still probing for service");
            return false;
          } else {      
            final ObjectName cacheServerMBeanName = service.getCacheServerMBeanName(port0,serverMember);                            
            CacheServerMXBean bean = service.getMBeanProxy(cacheServerMBeanName, CacheServerMXBean.class);              
            try {
              if(bean != null){                
                if( bean.getClientIds().length > 0){
                  return true;
                }
              }
              return false; 
              
            } catch (Exception e) {
              LogWrapper.getInstance().warning("waitForListClientMbean2 Exception in waitForListClientMbean ::: " + CliUtil.stackTraceAsString(e));
            }
            return false;
          }
        }

        @Override
        public String description() {
          return "waitForListClientMbean2 Probing ...";
        }
      };
      waitForCriterion(waitForMaangerMBean, 2 * 60 * 1000, 2000, true);
    }
  }); 
  
}
  
  public void waitForMbean(){
    
    final VM manager = Host.getHost(0).getVM(0);
    final VM server1 = Host.getHost(0).getVM(1);
    
    
    
    final DistributedMember serverMember = getMember(server1);
    
    assertNotNull(serverMember);   
    
    manager.invoke(new SerializableRunnable() {
      @Override
      public void run() {
        final WaitCriterion waitForMaangerMBean = new WaitCriterion() {
          @Override
          public boolean done() {
            final SystemManagementService service = (SystemManagementService) ManagementService.getManagementService(getCache());
            if (service == null) {
              getLogWriter().info("waitForMbean Still probing for service");
              return false;
            } else {      
              final ObjectName cacheServerMBeanName = service.getCacheServerMBeanName(port0,serverMember);                            
              CacheServerMXBean bean = service.getMBeanProxy(cacheServerMBeanName, CacheServerMXBean.class);              
              try {              
                ClientHealthStatus stats = bean.showClientStats(bean.getClientIds()[0]);
                Map<String,String> poolStats = stats.getPoolStats();
                if(poolStats.size() > 0){       
                  Iterator<Entry<String, String>> it = poolStats.entrySet().iterator();
                  while(it.hasNext()){
                    Entry<String, String> entry = it.next();
                    String poolStatsStr = entry.getValue();
                    String str[] = poolStatsStr.split(";");                   
                    int numCqs = Integer.parseInt(str[3].substring(str[3].indexOf("=")+1 ));
                    if(numCqs == 3){
                      return true;
                    }
                  }
                }
                return false;
                
              } catch (Exception e) {
                LogWrapper.getInstance().warning("waitForMbean Exception in waitForMbean ::: " + CliUtil.stackTraceAsString(e));
              }
              return false;
              
            }
          }

          @Override
          public String description() {
            return "waitForMbean Probing for ";
          }
        };
        waitForCriterion(waitForMaangerMBean, 2 * 60 * 1000, 2000, true);
      }
    }); 
    
  }
  
  public void waitForListClientMbean3(){
    
    final VM manager = Host.getHost(0).getVM(0);
    final VM server1 = Host.getHost(0).getVM(1);
    final VM server2 = Host.getHost(0).getVM(3);
    
    final DistributedMember serverMember1 = getMember(server1);
    final DistributedMember serverMember2 = getMember(server2);
    
    assertNotNull(serverMember1);   
    
    manager.invoke(new SerializableRunnable() {
      @Override
      public void run() {
        final WaitCriterion waitForMaangerMBean = new WaitCriterion() {
          @Override
          public boolean done() {
            final SystemManagementService service = (SystemManagementService) ManagementService.getManagementService(getCache());
            if (service == null) {
              getLogWriter().info("waitForListClientMbean3 Still probing for service");
              return false;
            } else {      
              final ObjectName cacheServerMBeanName1 = service.getCacheServerMBeanName(port0,serverMember1);                            
              final ObjectName cacheServerMBeanName2 = service.getCacheServerMBeanName(port1,serverMember2);
              CacheServerMXBean bean1 = service.getMBeanProxy(cacheServerMBeanName1, CacheServerMXBean.class);
              CacheServerMXBean bean2 = service.getMBeanProxy(cacheServerMBeanName2, CacheServerMXBean.class);
              try {
                if(bean1 != null && bean2 != null){                
                  if( bean1.getClientIds().length > 0 && bean2.getClientIds().length > 0){
                    return true;
                  }
                }
                return false; 
                
              } catch (Exception e) {
                LogWrapper.getInstance().warning("waitForListClientMbean3 Exception in waitForListClientMbean ::: " + CliUtil.stackTraceAsString(e));
              }
              return false;
            }
          }

          @Override
          public String description() {
            return "waitForListClientMbean3 Probing ...";
          }
        };
        waitForCriterion(waitForMaangerMBean, 2 * 60 * 1000, 2000, true);
      }
    }); 
    
  }

  @Ignore("disabled for unknown reason")
  @Test
  public void testDescribeClientWithServers3() throws Exception {
    setupSystem3();    
    String commandString = CliStrings.DESCRIBE_CLIENT + " --" + CliStrings.DESCRIBE_CLIENT__ID + "=\""+ clientId + "\"" ;
    final VM server1 = Host.getHost(0).getVM(1);
    final VM server2 = Host.getHost(0).getVM(3);
    final VM manager = Host.getHost(0).getVM(0);
    String serverName1 = (String) server1.invoke(new SerializableCallable(){
      @Override
      public Object call() throws Exception {
        return GemFireCacheImpl.getInstance().getDistributedSystem().getDistributedMember().getId();
          
      }
    });
    
    String serverName2 = (String) server2.invoke(new SerializableCallable(){
      @Override
      public Object call() throws Exception {
        return GemFireCacheImpl.getInstance().getDistributedSystem().getDistributedMember().getId();
          
      }
    });
    
    final DistributedMember serverMember1 = getMember(server1);
    
    String[] clientIds = (String[]) manager.invoke(new SerializableCallable(){
      @Override
      public Object call() throws Exception {
        final SystemManagementService service = (SystemManagementService) ManagementService.getManagementService(getCache());
      
          final ObjectName cacheServerMBeanName = service.getCacheServerMBeanName(port0,serverMember1);                            
          CacheServerMXBean bean = service.getMBeanProxy(cacheServerMBeanName, CacheServerMXBean.class);              
          
          return bean.getClientIds();
          
      }
    });
     
    String clientId1 = "";
    
    for(String str : clientIds){
      clientId1 = str;
      getLogWriter().info("testDescribeClientWithServers clientIds for server1 ="+str);
    }
    
    final DistributedMember serverMember2 = getMember(server2);
    
    
    String[] clientIds2 = (String[]) manager.invoke(new SerializableCallable(){
      @Override
      public Object call() throws Exception {
        final SystemManagementService service = (SystemManagementService) ManagementService.getManagementService(getCache());
      
          final ObjectName cacheServerMBeanName = service.getCacheServerMBeanName(port1,serverMember2);                            
          CacheServerMXBean bean = service.getMBeanProxy(cacheServerMBeanName, CacheServerMXBean.class);              
          
          return bean.getClientIds();
          
      }
    });
    
    String clientId2 = "";
    
    for(String str : clientIds2){
      clientId2 = str;
      getLogWriter().info("testDescribeClientWithServers clientIds for server2 ="+str);
    }
    
    
    commandString = CliStrings.DESCRIBE_CLIENT + " --" + CliStrings.DESCRIBE_CLIENT__ID + "=\""+ clientId1 + "\"" ;
    
    getLogWriter().info("testDescribeClientWithServers commandStr clientId1 ="+commandString);    
    
    
    CommandResult commandResultForClient1 = executeCommand(commandString);
    getLogWriter().info("testDescribeClientWithServers commandStr clientId1="+commandResultForClient1);    
    
    
    String resultAsString = commandResultToString(commandResultForClient1);
    getLogWriter().info("testDescribeClientWithServers commandStr clientId1 ="+resultAsString);   
    assertTrue(Status.OK.equals(commandResultForClient1.getStatus()));
    
    verifyClientStats(commandResultForClient1, serverName1);
    
    
    
    commandString = CliStrings.DESCRIBE_CLIENT + " --" + CliStrings.DESCRIBE_CLIENT__ID + "=\""+ clientId2 + "\"" ;
    
    getLogWriter().info("testDescribeClientWithServers commandStr1="+commandString);    
    
    
    CommandResult commandResultForClient2 = executeCommand(commandString);
    getLogWriter().info("testDescribeClientWithServers commandResult1="+commandResultForClient2);    
    
    
    resultAsString = commandResultToString(commandResultForClient2);
    getLogWriter().info("testDescribeClientWithServers resultAsString1="+resultAsString);   
    assertTrue(Status.OK.equals(commandResultForClient2.getStatus()));
    
    verifyClientStats(commandResultForClient2, serverName2);
    
    
    closeNonDurableClient(Host.getHost(0).getVM(2));
    closeCacheServer(Host.getHost(0).getVM(3));
    closeCacheServer(Host.getHost(0).getVM(1));
  
  }
 
 public void verifyClientStats(CommandResult commandResultForClient, String serverName){
   CompositeResultData resultData = (CompositeResultData) commandResultForClient.getResultData();
   SectionResultData section =resultData.retrieveSection("InfoSection");
   assertNotNull(section);    
   for(int i = 0 ; i < 1 ; i++){
     TabularResultData tableRsultData = section.retrieveTableByIndex(i);
     getLogWriter().info("testDescribeClientWithServers getHeader="+tableRsultData.getHeader());
     assertNotNull(tableRsultData);
     
     List<String> minConn = tableRsultData.retrieveAllValues(CliStrings.DESCRIBE_CLIENT_MIN_CONN);
     List<String> maxConn = tableRsultData.retrieveAllValues(CliStrings.DESCRIBE_CLIENT_MAX_CONN);
     List<String> redudancy = tableRsultData.retrieveAllValues(CliStrings.DESCRIBE_CLIENT_REDUDANCY);
     List<String> numCqs = tableRsultData.retrieveAllValues(CliStrings.DESCRIBE_CLIENT_CQs);
     
     
     getLogWriter().info("testDescribeClientWithServers getHeader numCqs ="+ numCqs);
     
     assertTrue(minConn.contains("1"));
     assertTrue(maxConn.contains("-1"));
     assertTrue(redudancy.contains("1"));
     assertTrue(numCqs.contains("3"));   
     String puts = section.retrieveString(CliStrings.DESCRIBE_CLIENT_COLUMN_PUTS);
     assertTrue(puts.equals("2"));    
     String queue = section.retrieveString(CliStrings.DESCRIBE_CLIENT_COLUMN_QUEUE_SIZE);
     assertTrue(queue.equals("1"));    
     String calls = section.retrieveString(CliStrings.DESCRIBE_CLIENT_COLUMN_LISTNER_CALLS);
     assertTrue(calls.equals("1"));
     String primServer = section.retrieveString(CliStrings.DESCRIBE_CLIENT_COLUMN_PRIMARY_SERVERS);
     assertTrue(primServer.equals(serverName));
     String durable = section.retrieveString(CliStrings.DESCRIBE_CLIENT_COLUMN_DURABLE);
     assertTrue(durable.equals("No"));   
     String threads = section.retrieveString(CliStrings.DESCRIBE_CLIENT_COLUMN_THREADS);
     assertTrue(Integer.parseInt(threads) > 0);
     String cpu = section.retrieveString(CliStrings.DESCRIBE_CLIENT_COLUMN_CPU);
     assertTrue(Integer.parseInt(cpu) > 0);   
     String upTime = section.retrieveString(CliStrings.DESCRIBE_CLIENT_COLUMN_UP_TIME);
     assertTrue(Integer.parseInt(upTime) >= 0);   
     String prcTime = section.retrieveString(CliStrings.DESCRIBE_CLIENT_COLUMN_PROCESS_CPU_TIME);
     assertTrue(Long.parseLong(prcTime) > 0); 
     
   }
 }

  @Ignore("disabled for unknown reason")
  @Test
  public void testDescribeClient() throws Exception {
    setupSystem();
    
    getLogWriter().info("testDescribeClient clientId="+clientId);    
    assertNotNull(clientId);
    
    String commandString = CliStrings.DESCRIBE_CLIENT + " --" + CliStrings.DESCRIBE_CLIENT__ID + "=\""+ clientId + "\"" ;
    getLogWriter().info("testDescribeClient commandStr="+commandString);
    
    final VM server1 = Host.getHost(0).getVM(1);
    String serverName = (String) server1.invoke(new SerializableCallable(){
      @Override
      public Object call() throws Exception {
        return GemFireCacheImpl.getInstance().getDistributedSystem().getDistributedMember().getId();
          
      }
    });
    
    
    
    CommandResult commandResult = executeCommand(commandString);
    getLogWriter().info("testDescribeClient commandResult="+commandResult);    
    
    
    String resultAsString = commandResultToString(commandResult);
    getLogWriter().info("testDescribeClient resultAsString="+resultAsString);   
    assertTrue(Status.OK.equals(commandResult.getStatus()));
    
    CompositeResultData resultData = (CompositeResultData) commandResult.getResultData();
    SectionResultData section =resultData.retrieveSection("InfoSection");
    assertNotNull(section);    
    TabularResultData tableRsultData = section.retrieveTable("Pool Stats For Pool Name = DEFAULT");
    assertNotNull(tableRsultData);
    
    List<String> minConn = tableRsultData.retrieveAllValues(CliStrings.DESCRIBE_CLIENT_MIN_CONN);
    List<String> maxConn = tableRsultData.retrieveAllValues(CliStrings.DESCRIBE_CLIENT_MAX_CONN);
    List<String> redudancy = tableRsultData.retrieveAllValues(CliStrings.DESCRIBE_CLIENT_REDUDANCY);
    List<String> numCqs = tableRsultData.retrieveAllValues(CliStrings.DESCRIBE_CLIENT_CQs);
    
    assertTrue(minConn.contains("1"));
    assertTrue(maxConn.contains("-1"));
    assertTrue(redudancy.contains("1"));
    assertTrue(numCqs.contains("3"));   
    String puts = section.retrieveString(CliStrings.DESCRIBE_CLIENT_COLUMN_PUTS);
    assertTrue(puts.equals("2"));    
    String queue = section.retrieveString(CliStrings.DESCRIBE_CLIENT_COLUMN_QUEUE_SIZE);
    assertTrue(queue.equals("1"));    
    String calls = section.retrieveString(CliStrings.DESCRIBE_CLIENT_COLUMN_LISTNER_CALLS);
    assertTrue(calls.equals("1"));
    String primServer = section.retrieveString(CliStrings.DESCRIBE_CLIENT_COLUMN_PRIMARY_SERVERS);
    assertTrue(primServer.equals(serverName));
    String durable = section.retrieveString(CliStrings.DESCRIBE_CLIENT_COLUMN_DURABLE);
    assertTrue(durable.equals("No"));   
    String threads = section.retrieveString(CliStrings.DESCRIBE_CLIENT_COLUMN_THREADS);
    assertTrue(Integer.parseInt(threads) > 0);
    String cpu = section.retrieveString(CliStrings.DESCRIBE_CLIENT_COLUMN_CPU);
    assertTrue(Integer.parseInt(cpu) > 0);   
    String upTime = section.retrieveString(CliStrings.DESCRIBE_CLIENT_COLUMN_UP_TIME);
    assertTrue(Integer.parseInt(upTime) >= 0);   
    String prcTime = section.retrieveString(CliStrings.DESCRIBE_CLIENT_COLUMN_PROCESS_CPU_TIME);
    assertTrue(Long.parseLong(prcTime) > 0);
    
    
    closeNonDurableClient(Host.getHost(0).getVM(2));
    closeCacheServer(Host.getHost(0).getVM(1));
    closeCacheServer(Host.getHost(0).getVM(3));
    
    
  }

  @Test
  public void testDescribeClientWithServers() throws Exception {
    setupSystem2();
    
    String commandString = CliStrings.DESCRIBE_CLIENT + " --" + CliStrings.DESCRIBE_CLIENT__ID + "=\""+ clientId + "\"" ;
    getLogWriter().info("testDescribeClientWithServers commandStr="+commandString);    
    
    
    final VM server1 = Host.getHost(0).getVM(1);
    String serverName = (String) server1.invoke(new SerializableCallable(){
      @Override
      public Object call() throws Exception {
        return GemFireCacheImpl.getInstance().getDistributedSystem().getDistributedMember().getId();
          
      }
    });
    
    
    CommandResult commandResult = executeCommand(commandString);
    getLogWriter().info("testDescribeClientWithServers commandResult="+commandResult);    
    
    
    String resultAsString = commandResultToString(commandResult);
    getLogWriter().info("testDescribeClientWithServers resultAsString="+resultAsString);   
    assertTrue(Status.OK.equals(commandResult.getStatus()));
    
    CompositeResultData resultData = (CompositeResultData) commandResult.getResultData();
    SectionResultData section =resultData.retrieveSection("InfoSection");
    assertNotNull(section);    
    TabularResultData tableRsultData = section.retrieveTable("Pool Stats For Pool Name = DEFAULT");
    assertNotNull(tableRsultData);
    
    List<String> minConn = tableRsultData.retrieveAllValues(CliStrings.DESCRIBE_CLIENT_MIN_CONN);
    List<String> maxConn = tableRsultData.retrieveAllValues(CliStrings.DESCRIBE_CLIENT_MAX_CONN);
    List<String> redudancy = tableRsultData.retrieveAllValues(CliStrings.DESCRIBE_CLIENT_REDUDANCY);
    List<String> numCqs = tableRsultData.retrieveAllValues(CliStrings.DESCRIBE_CLIENT_CQs);
    
    assertTrue(minConn.contains("1"));
    assertTrue(maxConn.contains("-1"));
    assertTrue(redudancy.contains("1"));
    assertTrue(numCqs.contains("3"));   
    String puts = section.retrieveString(CliStrings.DESCRIBE_CLIENT_COLUMN_PUTS);
    assertTrue(puts.equals("2"));    
    String queue = section.retrieveString(CliStrings.DESCRIBE_CLIENT_COLUMN_QUEUE_SIZE);
    assertTrue(queue.equals("1"));    
    String calls = section.retrieveString(CliStrings.DESCRIBE_CLIENT_COLUMN_LISTNER_CALLS);
    assertTrue(calls.equals("1"));
    String primServer = section.retrieveString(CliStrings.DESCRIBE_CLIENT_COLUMN_PRIMARY_SERVERS);
    assertTrue(primServer.equals(serverName));
    String durable = section.retrieveString(CliStrings.DESCRIBE_CLIENT_COLUMN_DURABLE);
    assertTrue(durable.equals("No"));   
    String threads = section.retrieveString(CliStrings.DESCRIBE_CLIENT_COLUMN_THREADS);
    assertTrue(Integer.parseInt(threads) > 0);
    String cpu = section.retrieveString(CliStrings.DESCRIBE_CLIENT_COLUMN_CPU);
    assertTrue(Integer.parseInt(cpu) > 0);   
    String upTime = section.retrieveString(CliStrings.DESCRIBE_CLIENT_COLUMN_UP_TIME);
    assertTrue(Integer.parseInt(upTime) >= 0);   
    String prcTime = section.retrieveString(CliStrings.DESCRIBE_CLIENT_COLUMN_PROCESS_CPU_TIME);
    assertTrue(Long.parseLong(prcTime) > 0);
    
    closeNonDurableClient(Host.getHost(0).getVM(2));
    closeNonDurableClient(Host.getHost(0).getVM(3));
    closeCacheServer(Host.getHost(0).getVM(1));
  
  }

  @Test
  public void testListClient() throws Exception {
    setupSystemForListClient();

    
    final VM manager = Host.getHost(0).getVM(0);   
    
    String commandString = CliStrings.LIST_CLIENTS ;
    getLogWriter().info("testListClient commandStr="+commandString);
    
    waitForListClientMbean();  
    
    final VM server1 = Host.getHost(0).getVM(1);
    
    final DistributedMember serverMember = getMember(server1);
    
    String[] clientIds = (String[]) manager.invoke(new SerializableCallable(){
      @Override
      public Object call() throws Exception {
        final SystemManagementService service = (SystemManagementService) ManagementService.getManagementService(getCache());
      
          final ObjectName cacheServerMBeanName = service.getCacheServerMBeanName(port0,serverMember);                            
          CacheServerMXBean bean = service.getMBeanProxy(cacheServerMBeanName, CacheServerMXBean.class);              
          
          return bean.getClientIds();
          
      }
    });
    
    String serverName = (String) server1.invoke(new SerializableCallable(){
      @Override
      public Object call() throws Exception {
        return GemFireCacheImpl.getInstance().getDistributedSystem().getDistributedMember().getId();
          
      }
    });
    
    CommandResult commandResult = executeCommand(commandString);
    getLogWriter().info("testListClient commandResult="+commandResult);    
    
    
    String resultAsString = commandResultToString(commandResult);
    getLogWriter().info("testListClient resultAsString="+resultAsString);   
    assertTrue(Status.OK.equals(commandResult.getStatus()));
    
    
    CompositeResultData resultData = (CompositeResultData) commandResult.getResultData();
    SectionResultData section =resultData.retrieveSection("section1");
    assertNotNull(section);    
    TabularResultData tableRsultData = section.retrieveTable("TableForClientList");
    assertNotNull(tableRsultData);
    
    List<String> serverNames = tableRsultData.retrieveAllValues(CliStrings.LIST_CLIENT_COLUMN_SERVERS);
    List<String> clientNames = tableRsultData.retrieveAllValues(CliStrings.LIST_CLIENT_COLUMN_Clients);
    
    
    getLogWriter().info("testListClients serverNames : " + serverNames);    
    getLogWriter().info("testListClients clientNames : " + clientNames);  
    assertEquals(2, serverNames.size());
    assertEquals(2, clientNames.size());    
    assertTrue(clientNames.contains(clientIds[0]));
    assertTrue(clientNames.contains(clientIds[1]));
    serverName = serverName.replace(":", "-");
    getLogWriter().info("testListClients serverName : " + serverName);
    for(String str : serverNames){
      assertTrue(str.contains(serverName));
    }    
    closeNonDurableClient(Host.getHost(0).getVM(2));
    closeCacheServer(Host.getHost(0).getVM(1));
    closeCacheServer(Host.getHost(0).getVM(3));
    
    
  }

  @Test
  public void testListClientForServers() throws Exception {
    setupSystem3();

    
    final VM manager = Host.getHost(0).getVM(0);   
    
    String commandString = CliStrings.LIST_CLIENTS ;
    getLogWriter().info("testListClientForServers commandStr="+commandString);
    
    
    
    final VM server1 = Host.getHost(0).getVM(1);
    final VM server2 = Host.getHost(0).getVM(3);
    
    final DistributedMember serverMember = getMember(server1);
    
    String[] clientIds = (String[]) manager.invoke(new SerializableCallable(){
      @Override
      public Object call() throws Exception {
        final SystemManagementService service = (SystemManagementService) ManagementService.getManagementService(getCache());
      
          final ObjectName cacheServerMBeanName = service.getCacheServerMBeanName(port0,serverMember);                            
          CacheServerMXBean bean = service.getMBeanProxy(cacheServerMBeanName, CacheServerMXBean.class);      
          return bean.getClientIds();
          
      }
    });
    

    
    String serverName1 = (String) server1.invoke(new SerializableCallable(){
      @Override
      public Object call() throws Exception {
        return GemFireCacheImpl.getInstance().getDistributedSystem().getDistributedMember().getId();
          
      }
    });
    
    String serverName2 = (String) server2.invoke(new SerializableCallable(){
      @Override
      public Object call() throws Exception {
        return GemFireCacheImpl.getInstance().getDistributedSystem().getDistributedMember().getId();
          
      }
    });
    
    CommandResult commandResult = executeCommand(commandString);
    getLogWriter().info("testListClientForServers commandResult="+commandResult);    
    
    
    String resultAsString = commandResultToString(commandResult);
    getLogWriter().info("testListClientForServers resultAsString="+resultAsString);   
    assertTrue(Status.OK.equals(commandResult.getStatus()));
    
    
    CompositeResultData resultData = (CompositeResultData) commandResult.getResultData();
    SectionResultData section =resultData.retrieveSection("section1");
    assertNotNull(section);       
    TabularResultData tableRsultData = section.retrieveTable("TableForClientList");
    assertNotNull(tableRsultData);   
    
    List<String> serverNames = tableRsultData.retrieveAllValues(CliStrings.LIST_CLIENT_COLUMN_SERVERS);
    List<String> clientNames = tableRsultData.retrieveAllValues(CliStrings.LIST_CLIENT_COLUMN_Clients);
    
    serverName1 = serverName1.replace(":", "-");
    serverName2 = serverName2.replace(":", "-");
    
    
    getLogWriter().info("testListClientForServers serverNames : " + serverNames);
    getLogWriter().info("testListClientForServers serverName1 : " + serverName1);
    getLogWriter().info("testListClientForServers serverName2 : " + serverName2);
    getLogWriter().info("testListClientForServers clientNames : " + clientNames);
    
    for(String client : clientIds){
      assertTrue(clientNames.contains(client));
    }
    
    for(String server : serverNames){
      assertTrue(server.contains(serverName1) || server.contains(serverName2));
    }
    
    closeNonDurableClient(Host.getHost(0).getVM(2));
    closeCacheServer(Host.getHost(0).getVM(1));
    closeCacheServer(Host.getHost(0).getVM(3));
    
    
  } 

  
  public DistributedMember getMember(final VM vm) {
    SerializableCallable getMember = new SerializableCallable("Get Member") {
      public Object call() {
        GemFireCacheImpl cache = GemFireCacheImpl.getInstance();
        return cache.getDistributedSystem().getDistributedMember();

      }
    };
    return (DistributedMember) vm.invoke(getMember);
  }
  
  private void setupSystemForListClient() throws Exception {
    disconnectAllFromDS();
    final int[] port = AvailablePortHelper.getRandomAvailableTCPPorts(3);
    setUpJmxManagerOnVm0ThenConnect(getServerProperties());
    
    final VM server1 = Host.getHost(0).getVM(1);
    final VM client1 = Host.getHost(0).getVM(2);
    final VM client2 = Host.getHost(0).getVM(3);
    
    startCacheServer(server1, port[0], false, regionName);
    port0 = port[0];   
    startNonDurableClient(client1, server1, port[0]);   
    startNonDurableClient(client2, server1, port[0]);    
     
    
  }
  
  
  
  private void setupSystem() throws Exception {
    disconnectAllFromDS();
    final int[] port = AvailablePortHelper.getRandomAvailableTCPPorts(2);
    setUpJmxManagerOnVm0ThenConnect(getServerProperties());
    
    final VM manager = Host.getHost(0).getVM(0);
    final VM server1 = Host.getHost(0).getVM(1);
    final VM client1 = Host.getHost(0).getVM(2);
    final VM server2 = Host.getHost(0).getVM(3);
    
    port0 = port[0];
    
    startCacheServer(server1, port[0], false, regionName);
    startCacheServer(server2, port[1], false, regionName);    
    
    startNonDurableClient(client1, server1, port[0]);
    setupCqsOnVM(client1);
    waitForMbean();
    
    
    
    clientId =  (String) manager.invoke(new SerializableCallable(){
      @Override
      public Object call() throws Exception {
        Cache cache = GemFireCacheImpl.getInstance();       
        SystemManagementService service = (SystemManagementService) ManagementService.getExistingManagementService(cache);
        DistributedMember serverMember = getMember(server1);
        final ObjectName cacheServerMBeanName = service.getCacheServerMBeanName(port[0],serverMember);
        CacheServerMXBean bean = service.getMBeanProxy(cacheServerMBeanName, CacheServerMXBean.class);
        return bean.getClientIds()[0]; 
      }
    });
  }
  
  
  private void setupSystem2() throws Exception {
    disconnectAllFromDS();
    final int[] port = AvailablePortHelper.getRandomAvailableTCPPorts(3);
    setUpJmxManagerOnVm0ThenConnect(getServerProperties());
    
    final VM manager = Host.getHost(0).getVM(0);
    final VM server1 = Host.getHost(0).getVM(1);
    final VM client1 = Host.getHost(0).getVM(2);
    final VM client2 = Host.getHost(0).getVM(3);
    
    startCacheServer(server1, port[0], false, regionName);    
    port0 = port[0];
    startNonDurableClient(client1, server1, port[0]);
    startNonDurableClient(client2, server1, port[0]);    
    
    setupCqsOnVM(client1);
    setupCqsOnVM(client2);
    
    waitForMbean();
    
    clientId =  (String) manager.invoke(new SerializableCallable(){
      @Override
      public Object call() throws Exception {
        Cache cache = GemFireCacheImpl.getInstance();       
        SystemManagementService service = (SystemManagementService) ManagementService.getExistingManagementService(cache);
        DistributedMember serverMember = getMember(server1);
        final ObjectName cacheServerMBeanName = service.getCacheServerMBeanName(port[0],serverMember);     
        CacheServerMXBean bean = service.getMBeanProxy(cacheServerMBeanName, CacheServerMXBean.class);
        return bean.getClientIds()[0]; 
      }
    });
    
    
  }
   private void setupSystem3() throws Exception {
    disconnectAllFromDS();
    final int[] port = AvailablePortHelper.getRandomAvailableTCPPorts(3);
    setUpJmxManagerOnVm0ThenConnect(getServerProperties());
    
    final VM manager = Host.getHost(0).getVM(0);
    final VM server1 = Host.getHost(0).getVM(1);
    final VM client1 = Host.getHost(0).getVM(2);
    final VM server2 = Host.getHost(0).getVM(3);
    
    port0 = port[0];
    port1 = port[1];
    
    String cacheserverport1 = (String) startCacheServer(server1, port[0], false, regionName);   
    String cacheserverport2 = (String) startCacheServer(server2, port[1], false, regionName);
    startNonDurableClient(client1, server1, Integer.parseInt(cacheserverport1));
    startNonDurableClient(client1, server2, Integer.parseInt(cacheserverport2));
    
    setupCqsOnVM(client1);
    
    waitForListClientMbean3();
    
    
    clientId =  (String) manager.invoke(new SerializableCallable(){
      @Override
      public Object call() throws Exception {
        Cache cache = GemFireCacheImpl.getInstance();       
        SystemManagementService service = (SystemManagementService) ManagementService.getExistingManagementService(cache);
        DistributedMember serverMember = getMember(server1);
        final ObjectName cacheServerMBeanName = service.getCacheServerMBeanName(port[0],serverMember);
        CacheServerMXBean bean = service.getMBeanProxy(cacheServerMBeanName, CacheServerMXBean.class);
        return bean.getClientIds()[0]; 
      }
    });
    
    
  }

  
  private void setupCqs() {
    final VM vm2 = Host.getHost(0).getVM(2);
    vm2.invoke(new SerializableCallable() {
      public Object call() {        
        Cache cache = GemFireCacheImpl.getInstance();
        QueryService qs = cache.getQueryService();
        CqAttributesFactory cqAf = new CqAttributesFactory();
        try {
          qs.newCq(cq1, "select * from /" + regionName, cqAf.create(), true).execute();
          qs.newCq(cq2, "select * from /" + regionName + " where id = 1", cqAf.create(), true).execute();
          qs.newCq(cq3, "select * from /" + regionName + " where id > 2", cqAf.create(), true).execute();        
          cache.getLogger().info("setupCqs created cqs = " +cache.getQueryService().getCqs().length);
        } catch(Exception e){
          cache.getLogger().info("setupCqs Exception " + CliUtil.stackTraceAsString(e));
        }
        return true;
      }
    });
  }
  
  private void setupCqsOnVM(VM vm) {    
    vm.invoke(new SerializableCallable() {
      public Object call() {        
        Cache cache = GemFireCacheImpl.getInstance();
        QueryService qs = cache.getQueryService();
        CqAttributesFactory cqAf = new CqAttributesFactory();
        try {
          qs.newCq(cq1, "select * from /" + regionName, cqAf.create(), true).execute();
          qs.newCq(cq2, "select * from /" + regionName + " where id = 1", cqAf.create(), true).execute();
          qs.newCq(cq3, "select * from /" + regionName + " where id > 2", cqAf.create(), true).execute();          
          cache.getLogger().info("setupCqs on vm created cqs = " +cache.getQueryService().getCqs().length);
        } catch(Exception e){
          cache.getLogger().info("setupCqs on vm Exception " + CliUtil.stackTraceAsString(e));
        }
        return true;
      }
    });
  }
  
  private String startCacheServer(VM server, final int port, 
      final boolean createPR, final String regionName) throws Exception {

    String cacheserverport = (String) server.invoke(new SerializableCallable() {
      public Object call() throws Exception {
        getSystem(getServerProperties());
        
        GemFireCacheImpl cache = (GemFireCacheImpl)getCache();
        AttributesFactory factory = new AttributesFactory();
        if (createPR) {
          PartitionAttributesFactory paf = new PartitionAttributesFactory();
          paf.setRedundantCopies(1);
          paf.setTotalNumBuckets(11);
          factory.setPartitionAttributes(paf.create());
        } else {
          factory.setScope(Scope.DISTRIBUTED_ACK);
          factory.setDataPolicy(DataPolicy.REPLICATE);
        }
        Region region = createRootRegion(regionName, factory.create());
        if (createPR) {
          assertTrue(region instanceof PartitionedRegion);
        } else {
          assertTrue(region instanceof DistributedRegion);
        }
        CacheServer cacheServer = cache.addCacheServer();
        cacheServer.setPort(port);
        cacheServer.start();       
        return ""+cacheServer.getPort();
      }
    });
    return cacheserverport;
  } 
  
  private void startNonDurableClient(VM client, final VM server, final int port) {
    client.invoke(new CacheSerializableRunnable("Start client") {
      public void run2() throws CacheException {        
        Cache cache = GemFireCacheImpl.getInstance();
        if(cache == null ){
          
          Properties props = getNonDurableClientProps();
          props.setProperty("log-file", "client_" + OSProcess.getId() + ".log");
          props.setProperty("log-level", "fine");
          props.setProperty("statistic-archive-file", "client_" + OSProcess.getId() + ".gfs");
          props.setProperty("statistic-sampling-enabled", "true");
          
          getSystem(props);
          
          final ClientCacheFactory ccf = new ClientCacheFactory(props);
          ccf.addPoolServer(getServerHostName(server.getHost()), port);
          ccf.setPoolSubscriptionEnabled(true);
          ccf.setPoolPingInterval(1);
          ccf.setPoolStatisticInterval(1);
          ccf.setPoolSubscriptionRedundancy(1);
          ccf.setPoolMinConnections(1);
          
          ClientCache clientCache = (ClientCache)getClientCache(ccf);
          //Create region
          if( clientCache.getRegion(Region.SEPARATOR + regionName) == null && clientCache.getRegion( regionName) == null){     
            ClientRegionFactory regionFactory = clientCache.createClientRegionFactory(ClientRegionShortcut.LOCAL).setPoolName(clientCache.getDefaultPool().getName()) ;
            Region dataRegion = regionFactory.create(regionName);       
            assertNotNull(dataRegion);           
            dataRegion.put("k1", "v1");
            dataRegion.put("k2", "v2");
            
          }
        }else{
          String poolName = "new_pool_" + System.currentTimeMillis();
          try{                      
            PoolImpl p = (PoolImpl) PoolManager.createFactory().addServer(getServerHostName(server.getHost()), port)
              .setThreadLocalConnections(true)
              .setMinConnections(1)
              .setSubscriptionEnabled(true)
              .setPingInterval(1)
              .setStatisticInterval(1)   
              .setMinConnections(1)
              .setSubscriptionRedundancy(1)
              .create(poolName);
            cache.getLogger().info("Created new pool pool " + poolName  );            
            assertNotNull(p);
          }catch(Exception eee){
            cache.getLogger().info("Exception in creating pool " + poolName + "    Exception ==" + CliUtil.stackTraceAsString(eee));
          }
        }        
      }
    });
  }
  
  
  //Closes the non-durable-client from the client side.
  private void closeNonDurableClient(VM vm) {
    final VM client = vm ;
      client.invoke(new CacheSerializableRunnable("Stop client") {
        public void run2() throws CacheException {
          ClientCacheFactory.getAnyInstance().close(true);
        }
      });
  }
  
  private void closeCacheServer(VM vm) {
    final VM client = vm ;
      client.invoke(new CacheSerializableRunnable("Stop client") {
        public void run2() throws CacheException {
          
          Iterator<CacheServer> it = CacheFactory.getAnyInstance().getCacheServers().iterator();
          while(it.hasNext()){
            CacheServer cacheServer = it.next();
            cacheServer.stop();
          }
        }
      });
  }  
  
  protected Properties getNonDurableClientProps() {
    Properties p = new Properties();
    p.setProperty(DistributionConfig.MCAST_PORT_NAME, "0");
    p.setProperty(DistributionConfig.LOCATORS_NAME, "");    
    return p;
  }

  protected Properties getServerProperties() {
    Properties p = new Properties();
    p.setProperty(DistributionConfig.LOCATORS_NAME, "localhost["+getDUnitLocatorPort()+"]");
    return p;
  }
  
  
  
public void waitForNonSubCliMBean(){    
    final VM manager = Host.getHost(0).getVM(0);
    final VM server1 = Host.getHost(0).getVM(1);    
    final DistributedMember serverMember = getMember(server1);    
    assertNotNull(serverMember);   
    
    manager.invoke(new SerializableRunnable() {
      @Override
      public void run() {
        final WaitCriterion waitForMaangerMBean = new WaitCriterion() {
          @Override
          public boolean done() {
            try {         
              final SystemManagementService service = (SystemManagementService) ManagementService.getManagementService(getCache());
              if (service == null) {
                getLogWriter().info("waitForNonSubScribedClientMBean Still probing for service");
                return false;
              } else {      
                getLogWriter().info("waitForNonSubScribedClientMBean 1");
                final ObjectName cacheServerMBeanName = service.getCacheServerMBeanName(port0,serverMember);
                getLogWriter().info("waitForNonSubScribedClientMBean 2 cacheServerMBeanName " + cacheServerMBeanName);
                CacheServerMXBean bean = service.getMBeanProxy(cacheServerMBeanName, CacheServerMXBean.class);
                getLogWriter().info("waitForNonSubScribedClientMBean 2 bean " + bean);
                if(bean.getClientIds().length > 0){
                  return true;
                }               
              }
            } catch (Exception e) {
              LogWrapper.getInstance().warning("waitForNonSubScribedClientMBean Exception in waitForMbean ::: " + CliUtil.stackTraceAsString(e));
            }
            return false;
          }

          @Override
          public String description() {
            return "waitForNonSubScribedClientMBean Probing for ";
          }
        };
        waitForCriterion(waitForMaangerMBean, 5* 60 * 1000, 2000, true);
      }
    }); 
    
  }
  
  
public void waitForMixedClients(){
    
    final VM manager = Host.getHost(0).getVM(0);
    final VM server1 = Host.getHost(0).getVM(1);   
    
    final DistributedMember serverMember = getMember(server1);
    
    assertNotNull(serverMember);   
    
    manager.invoke(new SerializableRunnable() {
      @Override
      public void run() {
        final WaitCriterion waitForMaangerMBean = new WaitCriterion() {
          @Override
          public boolean done() {
            try {         
              final SystemManagementService service = (SystemManagementService) ManagementService.getManagementService(getCache());
              if (service == null) {
                getLogWriter().info("waitForMixedClients Still probing for service");
                return false;
              } else {      
                getLogWriter().info("waitForMixedClients 1");
                final ObjectName cacheServerMBeanName = service.getCacheServerMBeanName(port0,serverMember);
                getLogWriter().info("waitForMixedClients 2 cacheServerMBeanName " + cacheServerMBeanName);
                CacheServerMXBean bean = service.getMBeanProxy(cacheServerMBeanName, CacheServerMXBean.class);
                getLogWriter().info("waitForMixedClients 2 bean " + bean);
                if(bean.getClientIds().length > 1){
                  return true;
                }                
              }
            } catch (Exception e) {
              LogWrapper.getInstance().warning("waitForMixedClients Exception in waitForMbean ::: " + CliUtil.stackTraceAsString(e));
            }
            return false;
          }

          @Override
          public String description() {
            return "waitForMixedClients Probing for ";
          }
        };
        waitForCriterion(waitForMaangerMBean, 5* 60 * 1000, 2000, true);
      }
    }); 
    
  }
  
  @Test
  public void testDescribeClientForNonSubscribedClient() throws Exception {
    setUpNonSubscribedClient();
    
    getLogWriter().info("testDescribeClientForNonSubscribedClient clientId="+clientId);    
    assertNotNull(clientId);
    
    String commandString = CliStrings.DESCRIBE_CLIENT + " --" + CliStrings.DESCRIBE_CLIENT__ID + "=\""+ clientId + "\"" ;
    getLogWriter().info("testDescribeClientForNonSubscribedClient commandStr="+commandString);
    
    final VM server1 = Host.getHost(0).getVM(1);
    String serverName = (String) server1.invoke(new SerializableCallable(){
      @Override
      public Object call() throws Exception {
        return GemFireCacheImpl.getInstance().getDistributedSystem().getDistributedMember().getId();
          
      }
    });
    
    
    CommandResult commandResult = executeCommand(commandString);
    getLogWriter().info("testDescribeClientForNonSubscribedClient commandResult="+commandResult);    
    
    
    String resultAsString = commandResultToString(commandResult);
    getLogWriter().info("testDescribeClientForNonSubscribedClient resultAsString="+resultAsString);   
    assertTrue(Status.OK.equals(commandResult.getStatus()));
    
    CompositeResultData resultData = (CompositeResultData) commandResult.getResultData();
    SectionResultData section =resultData.retrieveSection("InfoSection");
    assertNotNull(section);    
    TabularResultData tableRsultData = section.retrieveTable("Pool Stats For Pool Name = DEFAULT");
    assertNotNull(tableRsultData);
    
    List<String> minConn = tableRsultData.retrieveAllValues(CliStrings.DESCRIBE_CLIENT_MIN_CONN);
    List<String> maxConn = tableRsultData.retrieveAllValues(CliStrings.DESCRIBE_CLIENT_MAX_CONN);
    List<String> redudancy = tableRsultData.retrieveAllValues(CliStrings.DESCRIBE_CLIENT_REDUDANCY);
    
    
    assertTrue(minConn.contains("1"));
    assertTrue(maxConn.contains("-1"));
    assertTrue(redudancy.contains("1"));
    
    String puts = section.retrieveString(CliStrings.DESCRIBE_CLIENT_COLUMN_PUTS);
    assertTrue(puts.equals("2"));   
    
    String calls = section.retrieveString(CliStrings.DESCRIBE_CLIENT_COLUMN_LISTNER_CALLS);
    assertTrue(calls.equals("1"));
    
    String primServer = section.retrieveString(CliStrings.DESCRIBE_CLIENT_COLUMN_PRIMARY_SERVERS);
    assertTrue(primServer.equals("N.A."));
    
    String durable = section.retrieveString(CliStrings.DESCRIBE_CLIENT_COLUMN_DURABLE);
    assertTrue(durable.equals("No"));   
    
    String threads = section.retrieveString(CliStrings.DESCRIBE_CLIENT_COLUMN_THREADS);
    assertTrue(Integer.parseInt(threads) > 0);
    
    String cpu = section.retrieveString(CliStrings.DESCRIBE_CLIENT_COLUMN_CPU);
    assertTrue(Integer.parseInt(cpu) > 0);   
    
    String upTime = section.retrieveString(CliStrings.DESCRIBE_CLIENT_COLUMN_UP_TIME);
    assertTrue(Integer.parseInt(upTime) == 0);  
    
    String prcTime = section.retrieveString(CliStrings.DESCRIBE_CLIENT_COLUMN_PROCESS_CPU_TIME);
    assertTrue(Long.parseLong(prcTime) > 0);
    
    
    closeNonDurableClient(Host.getHost(0).getVM(2));
    closeCacheServer(Host.getHost(0).getVM(1));
    closeCacheServer(Host.getHost(0).getVM(3));
    
    
  }

  @Test
  public void testDescribeMixClientWithServers() throws Exception {
    String[] clientIds = setupSystemWithSubAndNonSubClient();    
    
    final VM server1 = Host.getHost(0).getVM(1);
    String serverName = (String) server1.invoke(new SerializableCallable(){
      @Override
      public Object call() throws Exception {
        return GemFireCacheImpl.getInstance().getDistributedSystem().getDistributedMember().getId();
          
      }
    });
    
    String commandString = CliStrings.DESCRIBE_CLIENT + " --" + CliStrings.DESCRIBE_CLIENT__ID + "=\""+ clientIds[0] + "\"" ;
    getLogWriter().info("testDescribeMixClientWithServers commandStr="+commandString);
    
    
    executeAndVerifyResultsForMixedClients(commandString, serverName );    
    
    String commandString2 = CliStrings.DESCRIBE_CLIENT + " --" + CliStrings.DESCRIBE_CLIENT__ID + "=\""+ clientIds[1] + "\"" ;
    getLogWriter().info("testDescribeMixClientWithServers commandString2="+commandString2);   
    
    
    executeAndVerifyResultsForMixedClients(commandString2,serverName );
    
    closeNonDurableClient(Host.getHost(0).getVM(2));
    closeNonDurableClient(Host.getHost(0).getVM(3));
    closeCacheServer(Host.getHost(0).getVM(1));
  
  }
  
void executeAndVerifyResultsForMixedClients(String commandString, String serverName){
  CommandResult commandResult = executeCommand(commandString);
  getLogWriter().info("testDescribeMixClientWithServers commandResult="+commandResult);    
  
  
  String resultAsString = commandResultToString(commandResult);
  getLogWriter().info("testDescribeMixClientWithServers resultAsString="+resultAsString);
  
  
  assertTrue(Status.OK.equals(commandResult.getStatus()));
  
  CompositeResultData resultData = (CompositeResultData) commandResult.getResultData();
  SectionResultData section =resultData.retrieveSection("InfoSection");
  assertNotNull(section);    
  TabularResultData tableRsultData = section.retrieveTable("Pool Stats For Pool Name = DEFAULT");
  assertNotNull(tableRsultData);
  
  List<String> minConn = tableRsultData.retrieveAllValues(CliStrings.DESCRIBE_CLIENT_MIN_CONN);
  List<String> maxConn = tableRsultData.retrieveAllValues(CliStrings.DESCRIBE_CLIENT_MAX_CONN);
  List<String> redudancy = tableRsultData.retrieveAllValues(CliStrings.DESCRIBE_CLIENT_REDUDANCY);
  
  
  assertTrue(minConn.contains("1"));
  assertTrue(maxConn.contains("-1"));
  assertTrue(redudancy.contains("1"));
  
  String puts = section.retrieveString(CliStrings.DESCRIBE_CLIENT_COLUMN_PUTS);
  assertTrue(puts.equals("2"));    
  
  String calls = section.retrieveString(CliStrings.DESCRIBE_CLIENT_COLUMN_LISTNER_CALLS);
  assertTrue(calls.equals("1"));
  
  String primServer = section.retrieveString(CliStrings.DESCRIBE_CLIENT_COLUMN_PRIMARY_SERVERS);
  assertTrue(primServer.equals(serverName) || primServer.equals("N.A."));
  
  String durable = section.retrieveString(CliStrings.DESCRIBE_CLIENT_COLUMN_DURABLE);
  assertTrue(durable.equals("No"));   
  
  String threads = section.retrieveString(CliStrings.DESCRIBE_CLIENT_COLUMN_THREADS);
  assertTrue(Integer.parseInt(threads) > 0);
  
  String cpu = section.retrieveString(CliStrings.DESCRIBE_CLIENT_COLUMN_CPU);
  assertTrue(Integer.parseInt(cpu) > 0);   
  
  String upTime = section.retrieveString(CliStrings.DESCRIBE_CLIENT_COLUMN_UP_TIME);
  assertTrue(Integer.parseInt(upTime) >= 0);   
  
  String prcTime = section.retrieveString(CliStrings.DESCRIBE_CLIENT_COLUMN_PROCESS_CPU_TIME);
  assertTrue(Long.parseLong(prcTime) > 0);
  
}

private void setUpNonSubscribedClient() throws Exception {
  disconnectAllFromDS();
  final int[] port = AvailablePortHelper.getRandomAvailableTCPPorts(2);
  setUpJmxManagerOnVm0ThenConnect(getServerProperties());
  
  final VM manager = Host.getHost(0).getVM(0);
  final VM server1 = Host.getHost(0).getVM(1);
  final VM client1 = Host.getHost(0).getVM(2);
  final VM server2 = Host.getHost(0).getVM(3);
  
  port0 = port[0];
  
  startCacheServer(server1, port[0], false, regionName);
  startCacheServer(server2, port[1], false, regionName);    
  
  startNonSubscribedClient(client1, server1, port[0]);
  setupCqsOnVM(client1);
  waitForNonSubCliMBean();
  
  
  
  clientId =  (String) manager.invoke(new SerializableCallable(){
    @Override
    public Object call() throws Exception {
      Cache cache = GemFireCacheImpl.getInstance();       
      SystemManagementService service = (SystemManagementService) ManagementService.getExistingManagementService(cache);
      DistributedMember serverMember = getMember(server1);
      final ObjectName cacheServerMBeanName = service.getCacheServerMBeanName(port[0],serverMember);
      CacheServerMXBean bean = service.getMBeanProxy(cacheServerMBeanName, CacheServerMXBean.class);
      return bean.getClientIds()[0]; 
    }
  });
}



  private String[] setupSystemWithSubAndNonSubClient() throws Exception {
    String[] cliendIds = new String[2];
    disconnectAllFromDS();
    final int[] port = AvailablePortHelper.getRandomAvailableTCPPorts(3);
    setUpJmxManagerOnVm0ThenConnect(getServerProperties());
    
    final VM manager = Host.getHost(0).getVM(0);
    final VM server1 = Host.getHost(0).getVM(1);
    final VM client1 = Host.getHost(0).getVM(2);
    final VM client2 = Host.getHost(0).getVM(3);
    
    startCacheServer(server1, port[0], false, regionName);    
    port0 = port[0];
    startNonDurableClient(client1, server1, port[0]);
    startNonSubscribedClient(client2, server1, port[0]);
    
    waitForMixedClients();
    
    cliendIds =  (String[]) manager.invoke(new SerializableCallable(){
      @Override
      public Object call() throws Exception {
        Cache cache = GemFireCacheImpl.getInstance();       
        SystemManagementService service = (SystemManagementService) ManagementService.getExistingManagementService(cache);
        DistributedMember serverMember = getMember(server1);
        final ObjectName cacheServerMBeanName = service.getCacheServerMBeanName(port[0],serverMember);     
        CacheServerMXBean bean = service.getMBeanProxy(cacheServerMBeanName, CacheServerMXBean.class);
        return bean.getClientIds(); 
      }
    });   
    
    return cliendIds;
    
  }
  private void startNonSubscribedClient  (VM client, final VM server, final int port) {
    client.invoke(new CacheSerializableRunnable("Start client") {
      public void run2() throws CacheException {        
        Cache cache = GemFireCacheImpl.getInstance();
        if(cache == null ){
          
          Properties props = getNonDurableClientProps();
          props.setProperty("log-file", "client_" + OSProcess.getId() + ".log");
          props.setProperty("log-level", "fine");
          props.setProperty("statistic-archive-file", "client_" + OSProcess.getId() + ".gfs");
          props.setProperty("statistic-sampling-enabled", "true");
          
          getSystem(props);
          
          final ClientCacheFactory ccf = new ClientCacheFactory(props);
          ccf.addPoolServer(getServerHostName(server.getHost()), port);
          ccf.setPoolSubscriptionEnabled(false);
          ccf.setPoolPingInterval(1);
          ccf.setPoolStatisticInterval(1);
          ccf.setPoolSubscriptionRedundancy(1);
          ccf.setPoolMinConnections(1);
          
          ClientCache clientCache = (ClientCache)getClientCache(ccf);
          //Create region
          if( clientCache.getRegion(Region.SEPARATOR + regionName) == null && clientCache.getRegion( regionName) == null){     
            ClientRegionFactory regionFactory = clientCache.createClientRegionFactory(ClientRegionShortcut.LOCAL).setPoolName(clientCache.getDefaultPool().getName()) ;
            Region dataRegion = regionFactory.create(regionName);       
            assertNotNull(dataRegion);           
            dataRegion.put("k1", "v1");
            dataRegion.put("k2", "v2");
            
          }
        }else{
          String poolName = "new_pool_" + System.currentTimeMillis();
          try{                      
            PoolImpl p = (PoolImpl) PoolManager.createFactory().addServer(getServerHostName(server.getHost()), port)
              .setThreadLocalConnections(true)
              .setMinConnections(1)
              .setSubscriptionEnabled(false)
              .setPingInterval(1)
              .setStatisticInterval(1)   
              .setMinConnections(1)
              .setSubscriptionRedundancy(1)
              .create(poolName);
            cache.getLogger().info("Created new pool pool " + poolName  );            
            assertNotNull(p);
          }catch(Exception eee){
            cache.getLogger().info("Exception in creating pool " + poolName + "    Exception ==" + CliUtil.stackTraceAsString(eee));
          }
        }        
      }
    });
  }
  
  @Override
  public final void postTearDownCacheTestCase() throws Exception {
    Host.getHost(0).getVM(0).invoke(() -> CacheServerTestUtil.closeCache());
    Host.getHost(0).getVM(1).invoke(() -> CacheServerTestUtil.closeCache());
    Host.getHost(0).getVM(2).invoke(() -> CacheServerTestUtil.closeCache());
    Host.getHost(0).getVM(3).invoke(() -> CacheServerTestUtil.closeCache());
  }
}<|MERGE_RESOLUTION|>--- conflicted
+++ resolved
@@ -16,26 +16,6 @@
  */
 package com.gemstone.gemfire.management.internal.cli.commands;
 
-<<<<<<< HEAD
-=======
-import static com.gemstone.gemfire.test.dunit.Assert.*;
-import static com.gemstone.gemfire.test.dunit.DistributedTestUtils.*;
-import static com.gemstone.gemfire.test.dunit.LogWriterUtils.*;
-import static com.gemstone.gemfire.test.dunit.NetworkUtils.*;
-import static com.gemstone.gemfire.test.dunit.Wait.*;
-
-import java.util.Iterator;
-import java.util.List;
-import java.util.Map;
-import java.util.Map.Entry;
-import java.util.Properties;
-import javax.management.ObjectName;
-
-import org.junit.Ignore;
-import org.junit.Test;
-import org.junit.experimental.categories.Category;
-
->>>>>>> f702bcfe
 import com.gemstone.gemfire.cache.AttributesFactory;
 import com.gemstone.gemfire.cache.Cache;
 import com.gemstone.gemfire.cache.CacheException;
@@ -81,7 +61,6 @@
 import com.gemstone.gemfire.test.dunit.WaitCriterion;
 import com.gemstone.gemfire.test.junit.categories.DistributedTest;
 import com.gemstone.gemfire.test.junit.categories.FlakyTest;
-<<<<<<< HEAD
 import org.junit.Ignore;
 import org.junit.Test;
 import org.junit.experimental.categories.Category;
@@ -98,8 +77,6 @@
 import static com.gemstone.gemfire.test.dunit.LogWriterUtils.getLogWriter;
 import static com.gemstone.gemfire.test.dunit.NetworkUtils.getServerHostName;
 import static com.gemstone.gemfire.test.dunit.Wait.waitForCriterion;
-=======
->>>>>>> f702bcfe
 
 /**
  * Dunit class for testing gemfire Client commands : list client , describe client 
@@ -117,11 +94,7 @@
   String clientId = "";
   int port0 = 0;
   int port1= 0;
-<<<<<<< HEAD
-
-=======
-  
->>>>>>> f702bcfe
+
   public void waitForListClientMbean(){
     
     final VM manager = Host.getHost(0).getVM(0);
@@ -403,15 +376,15 @@
     
     commandString = CliStrings.DESCRIBE_CLIENT + " --" + CliStrings.DESCRIBE_CLIENT__ID + "=\""+ clientId1 + "\"" ;
     
-    getLogWriter().info("testDescribeClientWithServers commandStr clientId1 ="+commandString);    
+    getLogWriter().info("testDescribeClientWithServers commandStr clientId1 ="+commandString);
     
     
     CommandResult commandResultForClient1 = executeCommand(commandString);
-    getLogWriter().info("testDescribeClientWithServers commandStr clientId1="+commandResultForClient1);    
+    getLogWriter().info("testDescribeClientWithServers commandStr clientId1="+commandResultForClient1);
     
     
     String resultAsString = commandResultToString(commandResultForClient1);
-    getLogWriter().info("testDescribeClientWithServers commandStr clientId1 ="+resultAsString);   
+    getLogWriter().info("testDescribeClientWithServers commandStr clientId1 ="+resultAsString);
     assertTrue(Status.OK.equals(commandResultForClient1.getStatus()));
     
     verifyClientStats(commandResultForClient1, serverName1);
@@ -420,15 +393,15 @@
     
     commandString = CliStrings.DESCRIBE_CLIENT + " --" + CliStrings.DESCRIBE_CLIENT__ID + "=\""+ clientId2 + "\"" ;
     
-    getLogWriter().info("testDescribeClientWithServers commandStr1="+commandString);    
+    getLogWriter().info("testDescribeClientWithServers commandStr1="+commandString);
     
     
     CommandResult commandResultForClient2 = executeCommand(commandString);
-    getLogWriter().info("testDescribeClientWithServers commandResult1="+commandResultForClient2);    
+    getLogWriter().info("testDescribeClientWithServers commandResult1="+commandResultForClient2);
     
     
     resultAsString = commandResultToString(commandResultForClient2);
-    getLogWriter().info("testDescribeClientWithServers resultAsString1="+resultAsString);   
+    getLogWriter().info("testDescribeClientWithServers resultAsString1="+resultAsString);
     assertTrue(Status.OK.equals(commandResultForClient2.getStatus()));
     
     verifyClientStats(commandResultForClient2, serverName2);
@@ -488,7 +461,7 @@
   public void testDescribeClient() throws Exception {
     setupSystem();
     
-    getLogWriter().info("testDescribeClient clientId="+clientId);    
+    getLogWriter().info("testDescribeClient clientId="+clientId);
     assertNotNull(clientId);
     
     String commandString = CliStrings.DESCRIBE_CLIENT + " --" + CliStrings.DESCRIBE_CLIENT__ID + "=\""+ clientId + "\"" ;
@@ -506,11 +479,11 @@
     
     
     CommandResult commandResult = executeCommand(commandString);
-    getLogWriter().info("testDescribeClient commandResult="+commandResult);    
+    getLogWriter().info("testDescribeClient commandResult="+commandResult);
     
     
     String resultAsString = commandResultToString(commandResult);
-    getLogWriter().info("testDescribeClient resultAsString="+resultAsString);   
+    getLogWriter().info("testDescribeClient resultAsString="+resultAsString);
     assertTrue(Status.OK.equals(commandResult.getStatus()));
     
     CompositeResultData resultData = (CompositeResultData) commandResult.getResultData();
@@ -560,7 +533,7 @@
     setupSystem2();
     
     String commandString = CliStrings.DESCRIBE_CLIENT + " --" + CliStrings.DESCRIBE_CLIENT__ID + "=\""+ clientId + "\"" ;
-    getLogWriter().info("testDescribeClientWithServers commandStr="+commandString);    
+    getLogWriter().info("testDescribeClientWithServers commandStr="+commandString);
     
     
     final VM server1 = Host.getHost(0).getVM(1);
@@ -574,11 +547,11 @@
     
     
     CommandResult commandResult = executeCommand(commandString);
-    getLogWriter().info("testDescribeClientWithServers commandResult="+commandResult);    
+    getLogWriter().info("testDescribeClientWithServers commandResult="+commandResult);
     
     
     String resultAsString = commandResultToString(commandResult);
-    getLogWriter().info("testDescribeClientWithServers resultAsString="+resultAsString);   
+    getLogWriter().info("testDescribeClientWithServers resultAsString="+resultAsString);
     assertTrue(Status.OK.equals(commandResult.getStatus()));
     
     CompositeResultData resultData = (CompositeResultData) commandResult.getResultData();
@@ -659,11 +632,11 @@
     });
     
     CommandResult commandResult = executeCommand(commandString);
-    getLogWriter().info("testListClient commandResult="+commandResult);    
+    getLogWriter().info("testListClient commandResult="+commandResult);
     
     
     String resultAsString = commandResultToString(commandResult);
-    getLogWriter().info("testListClient resultAsString="+resultAsString);   
+    getLogWriter().info("testListClient resultAsString="+resultAsString);
     assertTrue(Status.OK.equals(commandResult.getStatus()));
     
     
@@ -677,8 +650,8 @@
     List<String> clientNames = tableRsultData.retrieveAllValues(CliStrings.LIST_CLIENT_COLUMN_Clients);
     
     
-    getLogWriter().info("testListClients serverNames : " + serverNames);    
-    getLogWriter().info("testListClients clientNames : " + clientNames);  
+    getLogWriter().info("testListClients serverNames : " + serverNames);
+    getLogWriter().info("testListClients clientNames : " + clientNames);
     assertEquals(2, serverNames.size());
     assertEquals(2, clientNames.size());    
     assertTrue(clientNames.contains(clientIds[0]));
@@ -743,11 +716,11 @@
     });
     
     CommandResult commandResult = executeCommand(commandString);
-    getLogWriter().info("testListClientForServers commandResult="+commandResult);    
+    getLogWriter().info("testListClientForServers commandResult="+commandResult);
     
     
     String resultAsString = commandResultToString(commandResult);
-    getLogWriter().info("testListClientForServers resultAsString="+resultAsString);   
+    getLogWriter().info("testListClientForServers resultAsString="+resultAsString);
     assertTrue(Status.OK.equals(commandResult.getStatus()));
     
     
@@ -1185,7 +1158,7 @@
   public void testDescribeClientForNonSubscribedClient() throws Exception {
     setUpNonSubscribedClient();
     
-    getLogWriter().info("testDescribeClientForNonSubscribedClient clientId="+clientId);    
+    getLogWriter().info("testDescribeClientForNonSubscribedClient clientId="+clientId);
     assertNotNull(clientId);
     
     String commandString = CliStrings.DESCRIBE_CLIENT + " --" + CliStrings.DESCRIBE_CLIENT__ID + "=\""+ clientId + "\"" ;
@@ -1202,11 +1175,11 @@
     
     
     CommandResult commandResult = executeCommand(commandString);
-    getLogWriter().info("testDescribeClientForNonSubscribedClient commandResult="+commandResult);    
+    getLogWriter().info("testDescribeClientForNonSubscribedClient commandResult="+commandResult);
     
     
     String resultAsString = commandResultToString(commandResult);
-    getLogWriter().info("testDescribeClientForNonSubscribedClient resultAsString="+resultAsString);   
+    getLogWriter().info("testDescribeClientForNonSubscribedClient resultAsString="+resultAsString);
     assertTrue(Status.OK.equals(commandResult.getStatus()));
     
     CompositeResultData resultData = (CompositeResultData) commandResult.getResultData();
@@ -1276,7 +1249,7 @@
     executeAndVerifyResultsForMixedClients(commandString, serverName );    
     
     String commandString2 = CliStrings.DESCRIBE_CLIENT + " --" + CliStrings.DESCRIBE_CLIENT__ID + "=\""+ clientIds[1] + "\"" ;
-    getLogWriter().info("testDescribeMixClientWithServers commandString2="+commandString2);   
+    getLogWriter().info("testDescribeMixClientWithServers commandString2="+commandString2);
     
     
     executeAndVerifyResultsForMixedClients(commandString2,serverName );
@@ -1289,7 +1262,7 @@
   
 void executeAndVerifyResultsForMixedClients(String commandString, String serverName){
   CommandResult commandResult = executeCommand(commandString);
-  getLogWriter().info("testDescribeMixClientWithServers commandResult="+commandResult);    
+  getLogWriter().info("testDescribeMixClientWithServers commandResult="+commandResult);
   
   
   String resultAsString = commandResultToString(commandResult);
